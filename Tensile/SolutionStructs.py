################################################################################
# Copyright (C) 2016-2019 Advanced Micro Devices, Inc. All rights reserved.
#
# Permission is hereby granted, free of charge, to any person obtaining a copy
# of this software and associated documentation files (the "Software"), to deal
# in the Software without restriction, including without limitation the rights
# to use, copy, modify, merge, publish, distribute, sublicense, and/or sell cop-
# ies of the Software, and to permit persons to whom the Software is furnished
# to do so, subject to the following conditions:
#
# The above copyright notice and this permission notice shall be included in all
# copies or substantial portions of the Software.
#
# THE SOFTWARE IS PROVIDED "AS IS", WITHOUT WARRANTY OF ANY KIND, EXPRESS OR IM-
# PLIED, INCLUDING BUT NOT LIMITED TO THE WARRANTIES OF MERCHANTABILITY, FITNESS
# FOR A PARTICULAR PURPOSE AND NONINFRINGEMENT. IN NO EVENT SHALL THE AUTHORS OR
# COPYRIGHT HOLDERS BE LIABLE FOR ANY CLAIM, DAMAGES OR OTHER LIABILITY, WHETHER
# IN AN ACTION OF CONTRACT, TORT OR OTHERWISE, ARISING FROM, OUT OF OR IN CONNE-
# CTION WITH THE SOFTWARE OR THE USE OR OTHER DEALINGS IN THE SOFTWARE.
################################################################################

import sys
import operator
from collections import namedtuple,OrderedDict
from warnings import warn
from functools import reduce
from .Common import globalParameters, defaultProblemType, assignParameterWithDefault, printExit, assignParameterRequired, defaultSolution, validParameters, print1
from .Common import validActivationFormats, validWeightFormats, validConvolutionConfig, validMFMA
from copy import deepcopy
import math
from .Utils import roundUpToNearestMultiple
from .DataType import DataType
from enum import Enum

########################################
# Print a reject message :
def reject(state, *args):
  if globalParameters["PrintSolutionRejectionReason"]:
    sys.stdout.write("\nreject: ")
    for a in args:
      print(a)
    #traceback.print_stack(None, 2)
  if state != None:
    state["Valid"] = False

# print a labled variable
def pvar(state, field):
  return field + "=" + str(state[field])

def roundupRatio(dividend, divisor):
  return int(math.ceil(float(dividend) / float(divisor)))

class Fbs(Enum):
  Free=0     # Expect to be free dimension
  Batch=1    # Expect to be batch dimension
  Sum=2      # Expect to be summation dimension

################################################################################
RegDim=namedtuple("RegDim", ["idx", "fbs", "dim"])

class ConvolutionConfig:
  def __init__(self, fil=None, stride=None, dilation=None, \
                  spatial=None, groupCount=1, \
                  padStart=None, padEnd=None):
    self.fil = fil
    self.stride = stride
    self.dilation = dilation
    self.spatial = spatial
    self.groupCount = groupCount
    self.padStart = padStart
    self.padEnd = padEnd

  @staticmethod
  def copyField(tag, selfValues, refValues):
    """ Use selfValues if specified (after validating they match cc), or conv config values if not"""
    if selfValues:
      if refValues:
          assert(len(selfValues) == len(refValues))
          for (i,(selfVal, refVal)) in enumerate(zip(selfValues, refValues)):
            if selfVal == -1:
              selfValues[i] = refVal
            if selfVal != -1 and refVal != -1 and refVal != selfVal:
              raise RuntimeError("Mismatch between ConvolutionConfig value (%d) and ConvProblem value (%d) for %s[%d]." %
                        (refVal, selfVal, tag, i))
      return selfValues
    else:
      return refValues

  def copyFromRef(self, ref):
    """
    For all fields which are -1 in self, copy from reference implementation.
    For any fields that are specified in self (not -1), ensure they match reference
    """
    self.fil = self.copyField("filter", self.fil, ref.fil)
    self.stride = self.copyField("stride", self.stride, ref.stride)
    self.dilation = self.copyField("dilation", self.dilation, ref.dilation)
    self.spatial = self.copyField("spatial", self.spatial, ref.spatial)
    self.padStart = self.copyField("padStart", self.padStart, ref.padStart)
    self.padEnd = self.copyField("padEnd", self.padEnd, ref.padEnd)

    if self.groupCount == -1:
      self.groupCount = ref.groupCount

  def checkFullySpecified(self, ref):
    """
    Throw exception if the config is not fully specified.
    """
    for field in ('fil', 'stride', 'dilation', 'spatial', 'groupCount', 'padStart', 'padEnd'):
        val = getattr(self,field)
        if val==None:
          raise RuntimeError("ConvolutionConfig field '%s' == None and must be specified'" % field)
        elif isinstance(val,int) and val==-1 or type(val) in (tuple,list) and -1 in val:
          raise RuntimeError("ConvolutionConfig field '%s' == %s must be fully specified.'" % (field,val))


  def __str__ (self):
      return("filter:%s stride:%s dilation:%s spatial:%s group:%d padStart:%s padEnd:%s" \
            % (str(self.fil) if self.fil else "tbd",
               self.stride, self.dilation, \
               str(self.spatial) if self.spatial else "tbd", \
               self.groupCount, self.padStart, self.padEnd))

class Convolution:
  class Dimension:
    """
    A description of the dimension - short char, usage, and const strides
    Dimensions are later assigned tensile indices and assigned to A/B
    based on the desired formats.
    """
    # stride=-1 indicates TBD stride; >=0 indicates a compile-time constant
    def __init__(self, shortChar, description, size=-1, strideA=-1, strideB=-1):
      self.shortChar = shortChar
      self.description = description
      self.size=size
      self.strideA=strideA
      self.strideB=strideB

    def __str__(self):
      s = "%5s : %s" % ("'%s'"%self.shortChar, self.description)
      if self.size != -1:
        s+=" [size:%d]"%self.size
      if self.strideA != -1:
        s+=" [strideA:%d]"%self.strideA
      if self.strideB != -1:
        s+=" [strideB:%d]"%self.strideB
      return s
    def __repr__(self):
      return self.shortChar

  SummaryProblemProperties=[\
        'OperationType','DestDataType','DataType','HighPrecisionAccumulate',\
        'TensorAFormat','TensorBFormat','TensorDFormat',\
        'Filter', 'Stride','Dilation','PadStart','PadEnd','GroupCount',\
        'NumIndicesC', 'IndexAssignmentsA','IndexAssignmentsB',\
        'IndicesFree', 'IndicesBatch', 'IndicesSummation',\
        'SetConstStrideA', 'SetConstStrideB', 'ZeroPadA', \
        'UseBeta', 'UseInitialStridesAB', "AllowNoFreeDims", \
        ]
  SummarySolutionProperties=[\
        'AssertSizeEqual', 'AssertStrideAEqual', 'AssertStrideBEqual', \
        ]

  # valid lowest filter dimensions, these we can attach compile-time constant strides:
  ValidLowestFilterDim= ('X','XY', 'XYZ', 'W', 'HW', 'DHW')

  def initForwardConvolution(self, problemTypeOut, config, \
                             formatA, formatB, formatD,
                             ndim, cdim, kdim, sdims, fdims, \
                             fil, stride, dilation):
    """
    Output : registerA and registerB
    """
    # Make index assignments following standard Tensile Index assignment rules (see Common.py)
    # - Indices < NumCindices are batch or free indices and are present in TensorD
    # - Indices >= NumCindices are summation indices.  cidx is cin / summation so must be after nidx
    # - Memory order for TensorD is NumCindices...0, with 0 the fastest-moving dim.

    # The index assignment is captured in the RegDim.idx parm. This idx is in global space.

    # Specific assignments to A and B (and associated impact on memory order of those tensors) is
    # specified by order of parms to registerA and registerB below.

    # Control output space dimension order:S
    # Note:
    #   - 'C' in output format refers to output channels, ie 'K'
    #   - backward-weight formats swap (C,K)
    #   - fastest moving in format is rightmost and should have idx=0, then
    #     increase index moving left through the format.
    #print ("formatA=", formatA, "formatB=", formatB, "formatD=", formatD)

    self.normalizedCC = ConvolutionConfig(fil=fil, stride=stride, dilation=dilation, \
                                          spatial=None)
    if formatD in ('NCHW','NCDHW'):
      sidx = 0
      i = len(sdims)
      kidx = i ; i+=1
      nidx = i ; i+=1
      sumIdx = i
    elif formatD in ('NHWC','NDHWC'):
      i = 0
      kidx = i ; i+=1
      sidx = i ; i+=len(sdims)
      nidx = i ; i+=1
      sumIdx = i
    elif formatD in ("CNHW", "CNDHW"):
      sidx = 0
      # re-order batch dim to control memory order in output space
      i = len(sdims)
      nidx = i ; i+=1
      kidx = i ; i+=1
      sumIdx = i
    else:
      raise RuntimeError ("unknown formatD '%s'"%formatD)

    if not self.unrollOnChannel:
      # place cidx at lowest summation then filters -> filters are unroll
      cidx = sumIdx
      sumIdx = sumIdx+1

    self.filterRegDims = []
    for filterDim in fdims:
      self.filterRegDims.append( RegDim(sumIdx, Fbs.Sum, filterDim) )
      sumIdx = sumIdx+1


    if self.unrollOnChannel:
      # place cidx at highest summation, after filters
      cidx = sumIdx

    self.spatialRegDims = []
    # reverse dims  so can pass spatialRegDims to register functions in 'convolution' order
    for si,sdim in enumerate(sdims):
      self.spatialRegDims.insert(0, RegDim(sidx+si, Fbs.Free, sdim))

    chinRegDim = [RegDim(cidx,Fbs.Sum,cdim)]
    choutRegDim= [RegDim(kidx,Fbs.Free,kdim)]

    if formatA in ("NCHW", "NCDHW"):
      self.registerA( [RegDim(nidx,Fbs.Batch,ndim)] + chinRegDim + self.spatialRegDims + self.filterRegDims )
    elif formatA in ("NHWC", "NDHWC"):
      self.registerA( [RegDim(nidx,Fbs.Batch,ndim)] + self.spatialRegDims + self.filterRegDims + chinRegDim )
    elif formatA in ("CNHW", "CNDHW"):
      self.registerA( chinRegDim + [RegDim(nidx,Fbs.Batch,ndim)] + self.spatialRegDims + self.filterRegDims )
    else:
      raise RuntimeError ("unknown formatA '%s'"%formatA)

    ndim.strideB = 0
    if formatB in ("KCYX",'KCZYX') :
      self.registerB( [RegDim(nidx,Fbs.Batch,ndim)] + choutRegDim + chinRegDim + self.filterRegDims )
    elif formatB in ("CKYX",'CKZYX'):
      self.registerB( [RegDim(nidx,Fbs.Batch,ndim)] + chinRegDim + choutRegDim + self.filterRegDims )
    elif formatB in ("CYXK",'CZYXK'):
      self.registerB( [RegDim(nidx,Fbs.Batch,ndim)] + chinRegDim + self.filterRegDims + choutRegDim )
    elif formatB in ("KYXC",'KZYXC'):
      self.registerB( [RegDim(nidx,Fbs.Batch,ndim)] + choutRegDim + self.filterRegDims + chinRegDim )
    else:
      raise RuntimeError ("unknown formatB '%s'"%formatB)

    problemTypeOut["NumIndicesC"] = 2+len(self.spatialRegDims)

    problemTypeOut["ZeroPadA"] = self.makeZeroPadConvProblemType(self.cc.padStart, self.cc.padEnd)

    # Attach constant strides to A, if possible:
    nonFilterDims = [dim for dim in self.regDimsA if dim not in self.filterRegDims]
    setStride=False
    if sdims and nonFilterDims[-1].dim == sdims[0]:
      setStride = True
      sdims[0].strideA = self.cc.stride[0]
    elif nonFilterDims[-1].dim==cdim:
      setStride = True
      cdim.strideA = 1

    if self.filterRegDims and self.regDimsA[-1].dim == self.filterRegDims[-1].dim:
      if self.filterRegDims[-1].dim.shortChar in self.ValidLowestFilterDim:
        self.filterRegDims[-1].dim.strideA = self.cc.dilation[0]
    elif not setStride:
      raise RuntimeError ("unexpected lowest dimension in tensorAFormat(%s)"%self.tensorAFormat)

    # Attach constant strides to B, if possible:
    if self.regDimsB[-1].dim == cdim:
      cdim.strideB=1
    elif self.regDimsB[-1].dim == kdim:
      kdim.strideB=1
    elif self.filterRegDims and self.regDimsB[-1].dim == self.filterRegDims[-1].dim:
      if self.filterRegDims[-1].dim.shortChar in self.ValidLowestFilterDim:
        self.filterRegDims[-1].dim.strideB = 1
    else:
      raise RuntimeError ("unexpected lowest dimension in tensorBFormat(%s)"%self.tensorAFormat)

  @staticmethod
  def swap(targetStr, replStr1, replStr2):
    tmp = '$'
    assert(tmp not in targetStr)
    for (char1,char2) in zip(replStr1,replStr2):
      if char1==',':
        continue
      targetStr = targetStr.replace(char1, tmp).replace(char2, char1).replace(tmp, char2)
    return targetStr

  def makeZeroPadConvProblemType(self, padStart, padEnd):
    """
    Convert padStart/padEnd into the format expected by ProblemType ZeroPad*
    Tensile drops any compile-time padding info here; this must be provided with each problem.
    """
    rv = []
    spatialChars='WHD'
    filterChars='XYZ'
    for i in range(self.numSpatialDims):
      if padStart[i] or padEnd[i]:
          anchorIdx = self.convolutionDims[spatialChars[i]].idx
          sumIdx    = self.convolutionDims[filterChars[i]].idx
          rv.append([anchorIdx, sumIdx, -1, -1])
    return rv

  def makeZeroPadProblemType(self, zps, padStart, padEnd, cc):
    """ Convert padStart/padEnd into the format expected by ProblemType ZeroPad* """
    rv = []
    ss = 1
    for (i,zp) in enumerate(zps):
      (anchorIdx, sumIdx) = zp[:2]
      rv.append([anchorIdx, sumIdx, padStart[i]*ss, padEnd[i]*ss])
      assert(cc.spatial[i] != -1)
      ss *= cc.spatial[i]
    return rv

  def __init__(self, problemTypeOut, convolutionType, config):
    """
    problemTypeOut contains problem type parms created by this constructor.
    """

    self.convolutionDims={};
    self.convolutionType = convolutionType
    self.config = config # input configuraiton
    self.problemTypeOut = problemTypeOut
    self.cc = ConvolutionConfig() # parsed configuration

    for k in config:
      if k not in validConvolutionConfig:
        raise RuntimeError ("unknown convolution config field '%s'"%k)

    self.tensorAFormat = config.get("TensorAFormat", "NCHW")
    assert self.tensorAFormat in validActivationFormats
    self.formatNumSpatialDims = len(self.tensorAFormat)-2
    assert (self.formatNumSpatialDims>=2 and self.formatNumSpatialDims<=3)

    if convolutionType in ('ConvolutionForward', 'ConvolutionBackwardData'):
      defaultFormatB = "KCYX" if self.formatNumSpatialDims==2 else 'KCZYX'
      defaultFormatD = self.tensorAFormat
    elif convolutionType == 'ConvolutionBackwardWeights':
      defaultFormatB = "NCHW" if self.formatNumSpatialDims==2 else 'NCDHW'
      defaultFormatD = "KCYX" if self.formatNumSpatialDims==2 else 'KCZYX'

    self.tensorBFormat = config.get("TensorBFormat", defaultFormatB)
    self.tensorDFormat = config.get("TensorDFormat", defaultFormatD)

    if convolutionType in ('ConvolutionForward', 'ConvolutionBackwardData'):
      assert self.tensorBFormat in validWeightFormats
      assert self.tensorDFormat in validActivationFormats
    elif convolutionType in ('ConvolutionBackwardWeights'):
      assert self.tensorBFormat in validActivationFormats
      assert self.tensorDFormat in validWeightFormats

    if self.tensorDFormat == 0:
      self.tensorDFormat = self.tensorAFormat
    assert len(self.tensorAFormat) == len(self.tensorBFormat) == len(self.tensorDFormat)

    # index 0,1,2 = W,H,D = X,Y,Z
    if config.get("Spatial",None):
      self.cc.spatial  = self.dimxParm(config, "Spatial",-1)
    else:
      self.cc.spatial = None
    self.cc.fil   = self.dimxParm(config, "Filter",1)
    self.cc.stride   = self.dimxParm(config, "Stride",1)
    self.cc.dilation = self.dimxParm(config, "Dilation",1)
    self.cc.padStart = self.dimxParm(config, "PadStart",0)
    self.cc.padEnd   = self.dimxParm(config, "PadEnd",0)
    self.packedSpatialDims = config.get("PackedSpatialDims", 1)
    self.packedFilterDims  = config.get("PackedFilterDims", 1)
    self.unrollOnChannel = config.get("UnrollOnChannel", 1)

    assert(type(self.packedFilterDims) == int)
    assert(type(self.packedSpatialDims) == int)
    assert(type(self.unrollOnChannel) == int)
    if not all(i==1 for i in self.cc.dilation[1:]):
      self.packedFilterDims = 0
    if not (\
       all(i==1 for i in self.cc.stride[1:]) and \
       all(i==0 for i in self.cc.padStart) and \
       all(i==0 for i in self.cc.padEnd) \
       ):
      self.packedSpatialDims = 0

    assert (len(self.cc.fil)==len(self.cc.stride)==len(self.cc.dilation) \
            ==len(self.cc.padStart)==len(self.cc.padEnd))

    self.groupCount = config.get("GroupCount", 1)
    self.indexAssignments = []

    # Index assignment have fastest-moving first
    ndim = Convolution.Dimension('N',   'Minibatch dimension. size#T=N.')
    kdim = Convolution.Dimension('K',   'Cout. size#T=Cout.')
    cdim = Convolution.Dimension('C', 'Cin.  size#T=Cin.')

    if self.packedSpatialDims:
      if self.formatNumSpatialDims==2:
        sdims = [Convolution.Dimension('HW', \
            'Spatially packed HW. size#T=H_o*W_o. strideA#T=strideW(#S0).')]
      elif self.formatNumSpatialDims==3:
        sdims = [Convolution.Dimension('DHW', \
            'Spatially packed DHW. size#T=D_o*H_o*W_o. strideA#T=strideW(#S0).')]
      else:
        raise RuntimeError ("unsupported formatNumSpatialDims")
    else:
      sdims = []
      schars = [1,'W','H','D']
      # sdims[0] is W
      for si in range(self.formatNumSpatialDims):
        sc=schars[si+1]
        if si==0:
            strideMsg = "stride%s(#S0)"%sc
        else:
            strideMsg = "%s_in*stride%s(#S%d)"%(schars[si],sc,si)
        sdims.append(Convolution.Dimension(sc,  \
            'Spatial %s. size#T=%s_o strideA#T=%s.'%(sc,sc,strideMsg)))

    # dims actually used in the tensor.
    self.numSpatialDims = len(sdims)
    if self.packedSpatialDims:
      assert (self.numSpatialDims <= self.formatNumSpatialDims)
    else:
      assert (self.numSpatialDims == self.formatNumSpatialDims)

    fdims = []
    for (rfi,filterValue) in enumerate(self.cc.fil[::-1]):
      if not self.packedFilterDims or filterValue != 1:
        fi = self.formatNumSpatialDims - rfi - 1 # forward filter index, 0...
        filterChar = chr(ord('X')+fi)
        filterValueStr = "TBD" if filterValue==-1 else str(filterValue)
        prevChar = ['1', 'W', 'W*H']
        # TODO - stride setconst maybe applies only for NCHW/CNHW format not NHWC
        # can modify message here based on format or position of indices?
        filterMsg = "Filter%s. size#T=Filter%s(%s). strideA#T=Dilation%s(#D%d)*%s." \
            % (filterChar, filterChar, filterValueStr, filterChar, fi, \
               prevChar[fi])
        fdims.append(Convolution.Dimension(filterChar, filterMsg, size=filterValue))

    # Create summation dimensions for non-unit filters and assign summation indices
    assert(len(self.cc.fil)) == self.formatNumSpatialDims

    # Output format: C->K -> doesn't matter
    # what about if both C and K present in output (ie weights)  CK
    if convolutionType in ("ConvolutionForward"):
      self.initForwardConvolution(problemTypeOut, config, \
                                self.tensorAFormat, self.tensorBFormat, self.tensorDFormat,
                                ndim=ndim, cdim=cdim, kdim=kdim, sdims=sdims, fdims=fdims, \
                                fil=self.cc.fil, stride=self.cc.stride, dilation=self.cc.dilation)
    elif convolutionType in ("ConvolutionBackwardData"):
      # swaps cdim and kdim
      formatB=self.swap(self.tensorBFormat, 'C', 'K')
      self.initForwardConvolution(problemTypeOut, config, \
                                self.tensorAFormat, formatB, self.tensorDFormat,
                                ndim=ndim, cdim=kdim, kdim=cdim, sdims=sdims, fdims=fdims, \
                                fil=self.cc.fil, stride=self.cc.dilation, dilation=self.cc.stride)
    elif convolutionType in ("ConvolutionBackwardWeights"):
      # swaps ndim and cdim; filter and spatial
      formatA=self.swap(self.tensorBFormat, 'C', 'N')
      # convert activation->weight format, ie NCHW->KCYX
      formatB=self.swap(self.tensorBFormat, 'WHD', 'XYZ').replace('C','K').replace('N','C')
      formatD=self.swap(self.tensorDFormat, 'C,K,XYZ', 'N,C,WHD')  # ie CKYX -> NCHW
      self.initForwardConvolution(problemTypeOut, config, \
                                  formatA, formatB, formatD,
                                  ndim=cdim, cdim=ndim, kdim=kdim, sdims=list(reversed(fdims)), \
                                  fdims=list(reversed(sdims)), \
                                  fil=self.cc.spatial, stride=self.cc.dilation, \
                                  dilation=self.cc.stride)
      # fdims (filter dims) become the free dims for backward-weights.
      # if these dims have size==1 and stride==default they may be collapsed to empty list.
      # set AllowNoFreeDims to tell Tensile to use the batch dim as a virtual free dims
      # this forces PackBatchDims and sets Index* appropriately.
      if not fdims:
        problemTypeOut["AllowNoFreeDims"] = True

    # convert from convolution order to tensor order:
    self.regDimsA.reverse()
    self.regDimsB.reverse()

    problemTypeOut["IndexAssignmentsA"] = [x[0] for x in self.regDimsA]
    problemTypeOut["IndexAssignmentsB"] = [x[0] for x in self.regDimsB]
    problemTypeOut["UseBeta"] = False # MI kernels don't use beta


    self.solutionParms = {}

    stridea=[]
    for (idx,fbs,dim) in self.regDimsA:
      if dim.strideA != -1:
        stridea.append([idx, dim.strideA])
    stridea.sort()
    self.solutionParms["AssertStrideAEqual"] = \
            {problemTypeOut["IndexAssignmentsA"].index(s[0]) : s[1] for s in stridea}
    problemTypeOut["SetConstStrideA"] = stridea

    strideb=[]
    for (idx,fbs,dim) in self.regDimsB:
      if dim.strideB != -1:
        strideb.append([idx,dim.strideB])
    strideb.sort()

    self.solutionParms["AssertStrideBEqual"] = \
            {problemTypeOut["IndexAssignmentsB"].index(s[0]) : s[1] for s in strideb}
    problemTypeOut["SetConstStrideB"] = strideb


    self.solutionParms["AssertSizeEqual"] = {regDim.idx:regDim.dim.size for regDim in self.indexAssignments if regDim.dim.size != -1}

    if self.solutionParms["AssertStrideAEqual"].get(0,-1) == 1 and \
       self.solutionParms["AssertStrideBEqual"].get(0,-1) == 1:
      # optimize if no initial stride needed in A or B
      # allow yaml to override this for testing UseInitialStridesAB
      if "UseInitialStridesAB" not in problemTypeOut:
        problemTypeOut["UseInitialStridesAB"] = False
    else:
      problemTypeOut["UseInitialStridesAB"] = True

    iaa = problemTypeOut["IndexAssignmentsA"]
    iab = problemTypeOut["IndexAssignmentsB"]
    allIndices = list(range(len(self.indexAssignments)))
    self.sumIndices  = list(range(problemTypeOut["NumIndicesC"], len(self.indexAssignments)))
    self.batchIndices = [idx for idx in allIndices \
                   if idx in iaa and idx in iab and idx not in self.sumIndices]
    self.freeIndices = [idx for idx in allIndices \
                   if idx not in self.sumIndices and idx not in self.batchIndices]
    self.checkDims(self.freeIndices, self.batchIndices, self.sumIndices)


  def dimIdx(self, convolutionChar):
    return self.convolutionDims[convolutionChar].idx

  def convolutionChar(self, dimIdx):
    return self.indexAssignments[dimIdx].dim.shortChar

  def markedConvolutionChar(self, dimIdx, tc):
    regDim = self.indexAssignments[dimIdx]
    assert tc in ('A','B')
    if tc=='A' and regDim.fbs==Fbs.Sum and regDim.dim.shortChar not in ['C','K','N']:
        return "_" + regDim.dim.shortChar
    else:
        return regDim.dim.shortChar

  def makeProblem(self, n, c, k, pcc):
    """
    Generate valid problem dims for specified convolution
    pcc is a ConvolutionConfig class with specified values for this problem.
    The function will attempt to initialize TBD values in pcc from the convolution base class,
    and will then check to ensure the problem is fully specified.

    Return [ [sizes], [stridesA] ]
    """
    numDims = 1 + max(max([x[0] for x in self.regDimsA]), max([x[0] for x in self.regDimsB]))
    sizes = [-1]*numDims
    astrides = [-1]*numDims
    bstrides = [-1]*numDims

    pcc.copyFromRef(self.cc)
    pcc.checkFullySpecified(self.cc)

    sizes[self.convolutionDims['N'].idx]=n
    sizes[self.convolutionDims['C'].idx]=c
    sizes[self.convolutionDims['K'].idx]=k

    bstrides[self.convolutionDims['N'].idx] = 0 # broadcast b matrix

    if len(pcc.spatial) != self.formatNumSpatialDims:
      raise RuntimeError ("len(pcc.spatial=", pcc.spatial, ") must match formatNumSpatialDims(%d)"%self.formatNumSpatialDims)

    # convert to Output dimensions:
    spatialOut=[0]*len(pcc.spatial)
    for i in range(self.formatNumSpatialDims):
      spatialOut[i] = int((pcc.spatial[i] - pcc.fil[i] + 1 + pcc.padStart[i] + pcc.padEnd[i]) / pcc.stride[i])

    #print ("spatialOut=", spatialOut, "padStart=", pcc.padStart, "padEnd=", pcc.padEnd)

    for fi,filterValue in enumerate(pcc.fil):
      try:
        pos = self.convolutionDims[chr(ord('X')+fi)].idx
        sizes[pos] = filterValue
        astrides[pos] = pcc.dilation[0] if fi==0 else pcc.spatial[fi-1]*pcc.dilation[fi]
      except KeyError:
        None

    if self.numSpatialDims==1:
      spatialName="DHW"[3-self.formatNumSpatialDims:]
      pos=self.convolutionDims[spatialName].idx
      sizes[pos] = reduce((lambda x, y: x * y), spatialOut) # product of all spatial dimes
      astrides[pos] = pcc.stride[0]
    else:
      for si,sout in enumerate(spatialOut):
        spatialChars=['W','H','D']
        pos = self.convolutionDims[spatialChars[si]].idx
        sizes[pos] = sout

        astrides[pos]=pcc.stride[0] if si==0 else pcc.spatial[si-1]*pcc.stride[si]

    assert all(i!=-1 for i in sizes)

    # translate to strides for A tensor in IndexAssignmentsA order:
    orderedStridesA = []
    orderedStridesB = []
    for (idx,fbs,dim) in self.regDimsA:
      orderedStridesA.append(astrides[idx])

    for (idx,fbs,dim) in self.regDimsB:
      orderedStridesB.append(bstrides[idx])

    #print("ordered=A", orderedStridesA, "b=", orderedStridesB)

    return (sizes, orderedStridesA, orderedStridesB)

  def registerA(self, regDimList):
    """
    Provide a list of indices in convolution order - these will be reversed when assigned to IndexAssignmentsAB
    The order of items in the list determines the IndexAssignment order.
    Each tuple in the list is a RegDim class.
     - idx is the tensor index
     - fbs indicates if the tensor is expected to be Free, Sum, or Batch.  This is used for later check.
     - dim is Convolution.Dimension class that describes the dimension (for Usage info)
    """
    for regDim in regDimList:
      try:
        self.indexAssignments[regDim.idx]
      except IndexError:
        self.indexAssignments.extend([None]*(1+regDim.idx-len(self.indexAssignments)))
      assert(self.indexAssignments[regDim.idx] == None or \
             self.indexAssignments[regDim.idx] == regDim)
      self.indexAssignments[regDim.idx] = regDim
      self.convolutionDims[regDim.dim.shortChar] = regDim
    self.regDimsA = regDimList

  def registerB(self, regDimList):
    """
    See registerA
    """
    for regDim in regDimList:
      try:
        self.indexAssignments[regDim.idx]
      except IndexError:
        self.indexAssignments.extend([None]*(1+regDim.idx-len(self.indexAssignments)))
      assert(self.indexAssignments[regDim.idx] == None or \
             self.indexAssignments[regDim.idx] == regDim)
      self.indexAssignments[regDim.idx] = regDim
      self.convolutionDims[regDim.dim.shortChar] = regDim

    self.regDimsB = regDimList

  def dimxParm(self, config, parmName, default):
    parm =config.get(parmName)
    if not parm:
      rv = [default ] * self.formatNumSpatialDims
    else:
      rv=[]
      for x in parm.split('x'):
        if x.upper()=='N':
          rv.append(-1)
        else:
          rv.append(int(x))
      rv.reverse() # rightmost number is 0
    if len(rv) != self.formatNumSpatialDims:
        raise RuntimeError ("%s parm '%s' must have %d spatial dims'"%(parmName, parm, self.formatNumSpatialDims))
    return rv

  def printUsage(self, problemType, details=False):
    print()
    print("Tensor Formats: A:%s B:%s D:%s\n" % (self.tensorAFormat, self.tensorBFormat, self.tensorDFormat))
    print("Input Conv: %s packedFilter:%d packedSpatiol:%d unrollOnChannel:%d\n" % \
            (str(self.cc), self.packedFilterDims, self.packedSpatialDims, \
             self.unrollOnChannel))
    print("Normalized Conv: %s unrollOnChannel:%d\n" % (str(self.normalizedCC), self.unrollOnChannel))
    print("Tensile Index Assignments and Usage:")
    print("   Tensile    : ConvChar: Explanation/Usage")
    for (idx,regDim) in enumerate(self.indexAssignments):
        tensileChar = globalParameters['IndexChars'][idx]
        usage = str(regDim.dim)
        usage = usage.replace('#T', tensileChar)
        for i in range(len(self.cc.stride)):
            usage = usage.replace('#S%d'%i, str(self.cc.stride[i]) if self.cc.stride[i]>=0 else 'TBD')
        for i in range(len(self.cc.dilation)):
            usage = usage.replace('#D%d'%i, str(self.cc.dilation[i]) if self.cc.dilation[i]>=0 else 'TBD')
        print("  %d('%c') %-5s:   %s" % (idx, tensileChar, str(regDim.fbs).split('.')[1], usage))

    if 0:
      print ()
      print ("  FreeIndices:", ','.join([str(x) for x in self.freeIndices]))
      print ("  BatchIndices:", ','.join([str(x) for x in self.batchIndices]))
      print ("  SumIndices:", ','.join([str(x) for x in self.sumIndices]))

    if details:
      print ()
      print ("- Spatial sizes D_i, H_i, W_i refer to size of INPUT dimension.")
      print ("- Spatial sizes D_o, H_o, W_o refer to size of OUTPUT dimension.")
      print ("     For example W_o =  (W_i - X - padStart - padEnd + 1)/stride")
      print ("- (TBD)' indicates the parm is flexible and must be specified at runtime.")
      print ("- (i)' where i is an integer constant, indicates the parm is hard-coded at compile time.")
      print ("  The runtime value must match the compile-time value.")
      print ("- Unspecified strides use default stride value:")
      print ("    stride[i] = (stride[i-1]*size[i]) for i>0 ; 1 for i==0.")
      print ("- [stride*,size*] in brackets list required values to run the generated solutions.")
      print ("- Tensile IndexAssignments list the fastest-moving (in memory) index first.")
      print ("- Dimension collapsing:")
      print ("    - spatial dims with default strides and no zero-pad are collapsed with adjacent dims.")
      print ("    - Nx1 filter with dilationY=1 collapse into a single filter.")
      print ("    - 1xN filter with dilationX=1 collapse into a single filter.")
      print ("    - PackSpatialDims=0 / PackFilterDims=0 forcibly disables collapsing.")
      print ("- Overlapping / Hidden summation dimensions shown below with leading '_'.")

    print ()
    if problemType:
      print ("ProblemType Definition:")
      for k in Convolution.SummaryProblemProperties:
        try:
          if k in ['IndexAssignmentsA', 'IndexAssignmentsB']:
              comment = "# [" + ",".join([self.markedConvolutionChar(idx,k[-1]) for idx in problemType[k]]) + "]"
          elif k == 'NumIndicesC':
              comment = "# [" + ",".join([self.convolutionChar(idx) for idx in range(0,problemType[k])] ) + "]"
          else:
              comment = ""
          print ("  ", k, ":", problemType[k], comment)
        except KeyError:
          pass

    print ()
    print ("Solution Assertions:")
    for k in Convolution.SummarySolutionProperties:
      try:
        print ("  ", k, ":", self.solutionParms[k])
      except KeyError:
        pass


  def checkDims(self, freeIndices, batchIndices, sumIndices):
    for dimList in (self.regDimsA, self.regDimsB):
      for (idx,fbs,dim) in dimList:
        if fbs==Fbs.Free and idx not in freeIndices:
          raise RuntimeError ("dimension %d('%s') expected to be free dimension" % (idx, dim.shortChar))
        elif fbs==Fbs.Batch and idx not in batchIndices:
          raise RuntimeError ("dimension %d('%s') expected to be batch dimension" % (idx, dim.shortChar))
        elif fbs==Fbs.Sum and idx not in sumIndices:
          raise RuntimeError ("dimension %d('%s') expected to be summation dimension" % (idx, dim.shortChar))


  def identifier(self):
    id = self.convolutionType
    id += "_" + self.tensorAFormat
    id += "_" + self.tensorBFormat
    id += "_" + self.tensorDFormat
    id += "_spatialDims:" + str(self.numSpatialDims)
    id += "_indices:" + '.'.join([x.dim.shortChar for x in self.indexAssignments])
    if self.cc.spatial:
      id += "_spatial:" + "x".join([str(x) for x in self.cc.spatial[::-1]])
    id += "_filter:" + "x".join([str(x) for x in self.cc.fil[::-1]])
    id += "_stride:" + "x".join([str(x) for x in self.cc.stride[::-1]])
    id += "_dilation:" + "x".join([str(x) for x in self.cc.dilation[::-1]])
    id += "_padStart:" + "x".join([str(x) for x in self.cc.padStart[::-1]])
    id += "_padEnd:" + "x".join([str(x) for x in self.cc.padEnd[::-1]])
    return id


################################################################################
# ProblemType
# name of solution should begin with name of problemType, and arguments can be listed out explicitly
class ProblemType:
  ########################################
  def __init__(self, config):
    self.state = {}

    for key in defaultProblemType:
      assignParameterWithDefault(self.state, key, config, defaultProblemType)

    if "DataType" in config:
      self["DataType"] = DataType(config["DataType"])
    else:
      printExit("NO data type specified")
      self["DataType"] = DataType(0)

    if "DestDataType" in config:
      self["DestDataType"] = DataType(config["DestDataType"])
    else:
      if "DataType" in config:
        self["DestDataType"] = DataType(config["DataType"])
      else:
        printExit("NO dest data type or data type specified")
        self["DataType"] = DataType(0)


    if "ComputeDataType" in config:
      self["ComputeDataType"] = DataType(config["ComputeDataType"])
    else:
      if "DestDataType" in config:
        self["ComputeDataType"] = DataType(config["DestDataType"])
      else:
        if "DataType" in config:
          self["ComputeDataType"] = DataType(config["DataType"])
        else:
          printExit("NO compute data type, or dest data type, or data type specified")
          self["DataType"] = DataType(0)

    self.convolution = None
    if self["OperationType"] == "GEMM":
      self.initGEMM(config)
    elif self["OperationType"] == "TensorContraction":
      self.initTensorContraction(self.state)
    elif self["OperationType"] in ("ConvolutionForward", "ConvolutionBackwardData", "ConvolutionBackwardWeights"):
      self.initConvolution(config, self["OperationType"])
    else:
      printExit("Unsupported OperationType = %s" % self["OperationType"])

    self.state["AssignedDerivedParameters"] = False
    ProblemType.assignDerivedParameters(self.state)

    if self.convolution:
      if globalParameters["PrintConvolutionUsage"] & 0x3 :
        print()
        self.convolution.printUsage(self, globalParameters["PrintConvolutionUsage"]&0x2)
        print()
      self.convolution.checkDims(self.state["IndicesFree"], self.state["IndicesBatch"], self.state["IndicesSummation"])


    for tc in ('A', 'B'):
      freeDims={}
      sumDims={}
      for zp in self["ZeroPad%s"%tc] :
        (freeDim, sumDim, leading, trailing) = zp
        if freeDim not in self.state["IndicesFree"]:
          printExit("ZeroPad%s=%s dim=%u is not a free index"%(tc, zp, freeDim))
        if freeDim not in self.state["IndexAssignments%s"%tc]:
          printExit("ZeroPad%s=%s dim=%u is not in IndexAssignments%s"%(tc, zp, freeDim, tc))
        if sumDim not in self.state["IndicesSummation"]:
          printExit("ZeroPad%s=%s dim=%u is not a summation index"%(tc, zp, sumDim))
        if freeDim in freeDims:
          printExit("ZeroPad%s=%s freeDim=%u occurs in more than one tuple (prev:%s)"%(tc, zp, freeDim,freeDims[freeDim]))
        freeDims[freeDim] = zp
        if sumDim in sumDims:
          printExit("ZeroPad%s=%s sumDim=%u occurs in more than one tuple"%(tc, zp, sumDim))
        sumDims[sumDim] = zp

    for tc in ('A', 'B'):
      for sc in self["SetConstStride%s"%tc] :
          (anchorDim, stride) = sc[:2]
          if anchorDim not in self.state["IndexAssignments%s"%tc]:
              printExit("SetConstStride%s=%s anchorDim=%u is not in IndexAssignments%s"%(tc, sc, anchorDim, tc))



  ########################################
  def initGEMM(self, config):
    sumIdx = 3 if self["Batched"] else 2
    self["IndexAssignmentsA"] = [0, sumIdx] # N
    self["IndexAssignmentsB"] = [sumIdx, 1] # N
    if self["TransposeA"]:
      self["IndexAssignmentsA"] = [sumIdx, 0] # T
    if self["TransposeB"]:
      self["IndexAssignmentsB"] = [1, sumIdx] # T
    if self["Batched"]:
      self["IndexAssignmentsA"].append(2)
      self["IndexAssignmentsB"].append(2)
      self["NumIndicesC"] = 3
    else:
      self["NumIndicesC"] = 2

    self["NumIndicesLD"] = 4
    self["IndexAssignmentsLD"][0] = self["NumIndicesC"] + 1
    for i in range(1, len(self["IndexAssignmentsLD"])):
      self["IndexAssignmentsLD"][i] = self["IndexAssignmentsLD"][i-1] + 1

  ########################################
  def initTensorContraction(self, config):
    assignParameterRequired(self.state, "NumIndicesC", config)
    assignParameterRequired(self.state, "IndexAssignmentsA", config)
    assignParameterRequired(self.state, "IndexAssignmentsB", config)
    self["NumIndicesLD"] = 0

  ########################################
  def initConvolution(self, config, convolutionType):
    convolutionConfig = {}
    try:
      if config['ConvolutionConfig'] != None:
        for dict in config['ConvolutionConfig']:
          for k,v in dict.items():
            convolutionConfig[k] = v
    except KeyError:
      raise RuntimeError ("OperationType %s must include ConvolutioConfig section in ProblemType"%convolutionType)

    self.convolution = Convolution(self, convolutionType, convolutionConfig)
    self["NumIndicesLD"] = 0
    self["UseBeta"] = False

  ########################################
  def isGEMM(self):
    return self.operationType == 0

  ########################################
  def isTensorContraction(self):
    return self.operationType == 1

  ########################################
  # determine d0, d1, dU
  @staticmethod
  def assignDerivedParameters(state):
    if "AssignedDerivedParameters" in state:
      if state["AssignedDerivedParameters"]:
        return
    state["AssignedDerivedParameters"] = False

    state["TotalIndices"] = max(max(state["IndexAssignmentsA"])+1, \
        max(state["IndexAssignmentsB"])+1)

    # determine num free, batch
    state["IndicesFree"] = []
    state["IndicesBatch"] = []
    state["IndicesSummation"] = []

    for i in range(0, state["NumIndicesC"]):
      inA = i in state["IndexAssignmentsA"]
      inB = i in state["IndexAssignmentsB"]
      if inA and inB:
        state["IndicesBatch"].append(i)

      elif inA or inB:
        state["IndicesFree"].append(i)
      else:
        printExit("invalid index %u (inC but not (inA or inB))" % i)

    # determine num summation
    for i in range(state["NumIndicesC"], state["TotalIndices"]):
      inA = i in state["IndexAssignmentsA"]
      inB = i in state["IndexAssignmentsB"]
      if inA and inB:
        state["IndicesSummation"].append(i)
      else:
        printExit("invalid index %u (expected summation but not (inA and inB))" % i)
    # print index assignments
    if globalParameters["PrintIndexAssignments"]:
      print("IndicesFree:  %s" % state["IndicesFree"])
      print("IndicesBatch: %s" % state["IndicesBatch"])
      print("IndicesSum:   %s" % state["IndicesSummation"])
      print("IndexAssignmentsA:   %s" % state["IndexAssignmentsA"])
      print("IndexAssignmentsB:   %s" % state["IndexAssignmentsB"])
      print("NumIndicesC:  %s" % state["NumIndicesC"])

    for k in ('IndexAssignmentsA','IndexAssignmentsB'):
      if len(state[k]) != len(set(state[k])):
        printExit("duplicate index in %s=%s"% (k,state[k]))

    state["NumIndicesFree"] = len(state["IndicesFree"])
    state["NumIndicesBatch"] = len(state["IndicesBatch"])
    state["NumIndicesSummation"] = len(state["IndicesSummation"])
    if not state["AllowNoFreeDims"] and state["NumIndicesFree"] < 2 :
      printExit("Tensile requires >= 2 free indices or set AllowNoFreeDims; FreeIndices=%s."% state["IndicesFree"])

    # by default, unroll index will be the last/inner summation index
    state["IndexUnroll"] = state["IndicesSummation"][len(state["IndicesSummation"])-1]
    for i in range(0, len(state["IndexAssignmentsA"])):
      if state["IndexAssignmentsA"][i] == state["IndexUnroll"]:
        state["IndexUnrollA"] = i
        break
    for i in range(0, len(state["IndexAssignmentsB"])):
      if state["IndexAssignmentsB"][i] == state["IndexUnroll"]:
        state["IndexUnrollB"] = i
        break
    #print2("IndexUnrollA: %u" % state["IndexUnrollA"])
    #print2("IndexUnrollB: %u" % state["IndexUnrollB"])

    # assign d0, d1
    if state["AllowNoFreeDims"]:
      dimList = state["IndicesFree"] + state["IndicesBatch"]
    else:
      dimList = state["IndicesFree"]
    state["Index01A"] = [i for i in state["IndexAssignmentsA"] if i in dimList][0]
    state["Index01B"] = [i for i in state["IndexAssignmentsB"] if i in dimList][0]
    #print2("Index01A: %u" % state["Index01A"])
    #print2("Index01B: %u" % state["Index01B"])
    # Store code is optimized for 0 as the fastest-moving in memory
    # whichever has lower stride in C (lower value), is 0, other is 1
    if state["Index01A"] < state["Index01B"]:
      state["Index0"]  = state["Index01A"]
      state["Index1"]  = state["Index01B"]
      state["Tensor0"] = 0
      state["Tensor1"] = 1
      state["TileA"] = 0
      state["TileB"] = 1
    else:
      state["Index0"]  = state["Index01B"]
      state["Index1"]  = state["Index01A"]
      state["Tensor0"] = 1
      state["Tensor1"] = 0
      state["TileA"] = 1
      state["TileB"] = 0

    # generalize transpose
    strideIdxA = state["IndexAssignmentsA"].index(state["Index01A"])
    strideIdxB = state["IndexAssignmentsB"].index(state["Index01B"])
    unrollIdxA = state["IndexAssignmentsA"].index(state["IndexUnroll"])
    unrollIdxB = state["IndexAssignmentsB"].index(state["IndexUnroll"])
    state["TLUA"] = strideIdxA < unrollIdxA
    state["TLUB"] = strideIdxB < unrollIdxB
    #state["TLUB"] = True # hack

    if globalParameters["PrintIndexAssignments"]:
      print("TLUA:  %s (stridePosA(%d) <? unrollIdxA(%d)" % \
			(state["TLUA"], strideIdxA, unrollIdxA))
      print("TLUB:  %s (stridePosB(%d) <? unrollIdxB(%d)" % \
	  		(state["TLUB"], strideIdxB, unrollIdxB))
      print("Index01A:  %s" % state["Index01A"])
      print("Index01B:  %s" % state["Index01B"])
    #unrollDimStrideGreaterThanTileDimStrideA = TLUA = !transA = fast
    #!unrollDimStrideLessThanTileDimStrideB   = TLUB =  transB = fast
    state["AssignedDerivedParameters"] = True


  ########################################
  def __str__(self):
    indexChars = globalParameters["IndexChars"]
    # C dimensions
    name = "C"
    for i in range(0, self["NumIndicesC"]):
      name += indexChars[i].lower()
    # A dimensions
    name += "_A"
    for i in self["IndexAssignmentsA"]:
      name += indexChars[i].lower()
    if self["ComplexConjugateA"]:
      name += "C"
    # B dimensions
    name += "_B"
    for i in self["IndexAssignmentsB"]:
      name += indexChars[i].lower()
    if self["ComplexConjugateB"]:
      name += "C"

    # precision and other
    name += "_"
    name += self["DataType"].toChar()
    if self["UseBeta"]: name += "B"
    if self["HighPrecisionAccumulate"] and not self["SilentHighPrecisionAccumulate"]: name += "H"
    if self["UseInitialStridesAB"]: name += "I"
    if self["UseInitialStridesCD"]: name += "Ic"
    return name

  def keys(self):
    return list(self.state.keys())
  def __len__(self):
    return len(self.state)
  def __iter__(self):
    return iter(self.state)
  def __getitem__(self, key):
    return self.state[key]
  def __setitem__(self, key, value):
    self.state[key] = value
  def __repr__(self):
    return self.__str__()
  def getAttributes(self):
    return self.state
  def __hash__(self):
    return hash(str(self))
  def __eq__(self, other):
    return isinstance(other, ProblemType) and self.getAttributes() == other.getAttributes()
  def __ne__(self, other):
    result = self.__eq__(other)
    if result is NotImplemented:
      return result
    return not result

  def get(self, key, default=None):
    try:
      return self.state[key]
    except:
      return default



################################################################################
# ProblemSizeRange
################################################################################
class ProblemSizeRange:

  ########################################
  def __init__(self, problemType, config):
    self.totalIndices = 1+max(problemType["IndexAssignmentsA"]) + problemType["NumIndicesLD"]
    if len(config) < self.totalIndices:
      for i in range(len(config), self.totalIndices):
        if i < self.totalIndices - problemType["NumIndicesLD"]:
          config.append(0)
        else:
          config.append([0])

    self.indexMax = []
    self.indexIsSized = []
    self.indicesSized = []
    self.indicesMapped = []
    for i in range(0, self.totalIndices):
      dim = deepcopy(config[i])
      if isinstance(dim, list):
        if len(dim) == 1:
          self.indicesSized.append([dim[0], 1, 0, dim[0]])
        elif len(dim) == 2:
          self.indicesSized.append([dim[0], dim[0], 0, dim[1]])
        elif len(dim) == 3:
          self.indicesSized.append([dim[0], dim[1], 0, dim[2]])
        elif len(dim) == 4:
          self.indicesSized.append([dim[0], dim[1], dim[2], dim[3]])
        else:
          printExit("dimension[%u] config (%s) has %u descriptors rather than 1-4."
              % ( i, dim, len(dim) ))
        self.indexIsSized.append(True)
        self.indexMax.append(self.indicesSized[len(self.indicesSized)-1][3])

      elif isinstance(dim, int):
        self.indicesMapped.append(dim)
        self.indexIsSized.append(False)
        self.indexMax.append(self.indicesSized[self.indicesMapped[ \
            len(self.indicesMapped)-1]][3])

    # max num elements in each tensor
    self.maxNumElements = [ 1, 1, 1 ]
    for i in range(0, problemType["NumIndicesC"]):
      self.maxNumElements[0] *= self.indexMax[i]
    for i in problemType["IndexAssignmentsA"]:
      self.maxNumElements[1] *= self.indexMax[i]
    for i in problemType["IndexAssignmentsB"]:
      self.maxNumElements[2] *= self.indexMax[i]

    self.totalProblemSizes = 1
    self.numProblemSizes = [] # per index
    self.problemSizeToIndex = []
    self.problemIndexToSize = []
    sizedIdx = 0
    for i in range(0, len(self.indexIsSized)):
      self.problemSizeToIndex.append({})
      self.problemIndexToSize.append({})
      if self.indexIsSized[i]:
        self.numProblemSizes.append(0)
        index = self.indicesSized[sizedIdx]
        sizedIdx += 1
        currentSize = index[0]
        currentIncrement = index[1]
        while currentSize <= index[3]:
          currentSize += currentIncrement
          currentIncrement += index[2]
          self.numProblemSizes[i] += 1
      else:
        self.numProblemSizes.append(1)
      self.totalProblemSizes *= self.numProblemSizes[i]

    ########################################
    # enumerate problem sizes
    currentSizedIndexSizes = []
    currentSizedIndexIncrements = []
    for i in range(0, len(self.indicesSized)):
      currentSizedIndexSizes.append(self.indicesSized[i][0])
      currentSizedIndexIncrements.append(self.indicesSized[i][1])

    # iterate over all problem sizes
    self.problemSizes = []
    moreProblemSizes = True
    problemIdx = 0
    problemSize = [0]*self.totalIndices
    while moreProblemSizes:
      #/ convert current sized and mapped indices to full sizes
      currentSizedIdx = 0
      currentMappedIdx = 0
      for i in range(0, self.totalIndices):
        if self.indexIsSized[i]:
          problemSize[i] = currentSizedIndexSizes[currentSizedIdx]
          currentSizedIdx+=1
        else:
          problemSize[i] = problemSize[self.indicesMapped[currentMappedIdx]]
          currentMappedIdx+=1
      self.problemSizes.append(tuple(problemSize))

      #/ increment sizes for next benchmark
      currentSizedIndexSizes[0] += currentSizedIndexIncrements[0]
      currentSizedIndexIncrements[0] += self.indicesSized[0][2]
      for i in range(1, len(self.indicesSized)+1):
        # if prior index past max, reset to min and increment next index
        if currentSizedIndexSizes[i-1] > self.indicesSized[i-1][3]:
          #/ reset prior index
          currentSizedIndexSizes[i-1] = self.indicesSized[i-1][0]
          currentSizedIndexIncrements[i-1] = self.indicesSized[i-1][1]
          # increment next index
          if i >= len(self.indicesSized):
            moreProblemSizes = False
          else:
            currentSizedIndexSizes[i] += currentSizedIndexIncrements[i]
            currentSizedIndexIncrements[i] += self.indicesSized[i][2]

      problemIdx+=1

  ########################################
  # YAML format
  def __str__(self):
    state = "[ "
    sizedIdx = 0
    mappedIdx = 0
    for i in range(0, len(self.indexIsSized)):
      if self.indexIsSized[i]:
        indices = self.indicesSized[sizedIdx]
        state += "[ %u, %u, %u, %u ]" \
            % (indices[0], indices[1], indices[2], indices[3])
        sizedIdx += 1
      else:
        indices = self.indicesSized[self.indicesMapped[mappedIdx]]
        state += str(self.indicesMapped[mappedIdx])
        mappedIdx += 1
      if i < len(self.indexIsSized)-1:
        state += ", "
    state += " ]"
    return state

class Problem:
  """ Problem sizes, strides, padding and other info"""
  def __init__(self, sizes=None, stridesA=None, stridesB=None, stridesC=None, stridesD=None, zeroPadA=None, zeroPadB=None, count=None):
    self.sizes = tuple(sizes) if sizes else None
    self.stridesA = tuple(stridesA) if stridesA else None
    self.stridesB = tuple(stridesB) if stridesB else None
    self.stridesC = tuple(stridesC) if stridesC else None
    self.stridesD = tuple(stridesD) if stridesD else None

    self.zeroPadA = zeroPadA
    self.zeroPadB = zeroPadB
    self.convConfig = None
    self.count = count

  def __str__(self):
    rv= "sizes:" + str(self.sizes)
    if self.stridesA:
      rv += "stridesA:" + str(self.stridesA)
    return rv


class ConvProblem(Problem):
  ConvField = namedtuple ("ConvField", ('shortChar', 'descrip', 'default'))
  AllowedConvFields = [ ConvField('n', 'Batch Count', None),
                        ConvField('c', 'Channel In', None),
                        ConvField('k', 'Channel Out',  None),

                        ConvField('d', 'Spatial Depth', -1),
                        ConvField('h', 'Spatial Height',-1),
                        ConvField('w', 'Spatial Width', -1),

                        ConvField('z', 'Filter Z',  -1),
                        ConvField('y', 'Filter Y',  -1),
                        ConvField('x', 'Filter X',  -1),

                        ConvField('#', 'Stride for Depth', -1),
                        ConvField('u', 'Stride for Height', -1),
                        ConvField('v', 'Stride for Width', -1),

                        ConvField('^', 'Dilation for filter Depth Z', -1),
                        ConvField('l', 'Dilation for filter Height Y', -1),
                        ConvField('j', 'Dilation for filter Width X', -1),

                        ConvField('$', 'Pad for Depth', -1),
                        ConvField('p', 'Pad for Height', -1),
                        ConvField('q', 'Pad for WidthX', -1),

                        ConvField('$_', 'Pad End for Depth (overrides $ for end)', -1),
                        ConvField('p_', 'Pad End for Height (overrides p for end)', -1),
                        ConvField('q_', 'Pad End for Width (overrides q for end)', -1),

                        ConvField('g', 'Group Count',  1),

                        ConvField('count', 'Layer execution Count',  -1),
                        ]
  AllowedConfFieldsDict = {field.shortChar : field for field in AllowedConvFields}

  @staticmethod
  def initParm(e, chars, skipFields):
    fields = []
    for s in (chars):
      if s not in skipFields:
        fields.append(e[s])
    return fields

  def __init__(self, e, convolution):

    self.inputConfig = deepcopy(e)

    if convolution.formatNumSpatialDims==2:
      skipFields = ('d', 'z', '#', '^', '$')
    else:
      skipFields = ()

    if not isinstance(e,dict):
        raise RuntimeError ("ConvProblem must be a dictionary, for example '{n: 64, ...}' not '[n: 64, ...]'")

    for k in e:
      if k not in ConvProblem.AllowedConfFieldsDict:
        # TODO  - detect and print message for common error n:32 w/o space
        raise RuntimeError ("unknown ConvProblem field '%s'"%k)

    for (k,field) in ConvProblem.AllowedConfFieldsDict.items():
      if k not in e and k not in skipFields:
        if field.default == None:
          raise RuntimeError ("required ConvProblem field '%s' not present in ConvProblem:%s"%(k,e))
        elif isinstance(field.default, int):
          e[k] = field.default

    padStart = self.initParm(e, ('q','p','$'), skipFields)
    padEnd = self.initParm(e, ('q_','p_','$_'), skipFields)
    padEnd = [ps if pe==-1 else pe for (ps,pe) in zip(padStart,padEnd) ] # use padStart as default
    self.convConfig = ConvolutionConfig(
                fil = self.initParm(e, ('x','y','z'), skipFields),
                stride = self.initParm(e, ('v','u','#'), skipFields),
                dilation   = self.initParm(e, ('j','l','^'), skipFields),
                spatial =    self.initParm(e, ('w','h','d'), skipFields),
                padStart = padStart,
                padEnd = padEnd,
                groupCount = e['g']
              )

    (sizes, stridesA, stridesB) = convolution.makeProblem(e['n'], e['c'], e['k'], self.convConfig)
    zeroPadA = convolution.makeZeroPadProblemType(convolution.problemTypeOut["ZeroPadA"],
        self.convConfig.padStart, self.convConfig.padEnd, self.convConfig)

    Problem.__init__(self, sizes, stridesA, stridesB=stridesB, zeroPadA=zeroPadA, count=e['count'])

    #print ("sizes=", self.sizes, "stridesA=", self.stridesA, "stridesB=", self.stridesB, "zeroPadA=", self.zeroPadA)


  def toExactDict(self):
    """ Return a dict with ExactDict fields, after converting the ConvProblem to tensor sizes and strides"""
    padStartA = [zp[2] for zp in self.zeroPadA]
    padEndA = [zp[3] for zp in self.zeroPadA]
    exactFields = OrderedDict()

    exactFields['count'] = self.count
    exactFields['sizes'] = list(self.sizes)
    exactFields['stridesA'] = list(self.stridesA)

    if padStartA:
      exactFields['padStartA'] = padStartA
    if padEndA:
      exactFields['padEndA'] = padEndA

    return exactFields


class ExactList(Problem):
  def __init__(self, e, problemType):
    if len(e) == problemType["TotalIndices"]:
      if -1 in e:
        printExit("ExactSize %s contains -1" % (e))
      if problemType["OperationType"] == "GEMM":
        e += [-1, -1, -1, -1]
        e = ExactList.convertLeadingDims(problemType, tuple(e))
      sizes=e

    elif len(e) == (problemType["TotalIndices"] + problemType["NumIndicesLD"]):
      sizes = ExactList.convertLeadingDims(problemType, tuple(e))
    else:
      printExit("ExactSize %s doesn't match indices of ProblemType %s, totalIndices=%d" \
          % (e, problemType, problemType["TotalIndices"]) )

    # TODO- pass strides here, remove calls to convertLeadingDims
    Problem.__init__(self, sizes=sizes, zeroPadA=problemType["ZeroPadA"], zeroPadB=problemType["ZeroPadB"])

  @staticmethod
  def convertLeadingDims(problemType, problemSize):
    # FIXME-problem: refactor to eliminate max, pass strides in strideB parm rather than hacked 
    # onto the end of the sizes list
    return problemSize[:problemType["NumIndicesC"]+1] + \
           (max(problemSize[0], problemSize[problemType["IndexAssignmentsLD"][0]]),) + \
           (max(problemSize[0], problemSize[problemType["IndexAssignmentsLD"][1]]),) + \
           (max(problemSize[problemType["IndexAssignmentsLD"][2]],
                problemSize[problemType["IndexAssignmentsA"][0]]),) + \
           (max(problemSize[problemType["IndexAssignmentsLD"][3]],
                problemSize[problemType["IndexAssignmentsB"][0]]),)


class ExactDict(Problem):
  # padStartA is list of pad starts for A dimension in order of ZeroPadA list.
  # padEndA is list of pad ends for A dimension in order of ZeroPadA list.
  AllowedFields = [ 'count', 'sizes', 'stridesA', 'stridesB', 'stridesC', 'stridesD', 'padStartA', 'padEndA', 'padStartB', 'padEndB']

  def __init__(self, e, problemType):
    Problem.__init__(self)

    for f in e:
      if f in ExactDict.AllowedFields:
        setattr(self, f, e[f])
      else:
        raise RuntimeError ("specified field '%s' is not a valid Exact dict field"%f)


    if problemType:
      zp={}
      zp['A'] = deepcopy(problemType["ZeroPadA"])
      zp['B'] = deepcopy(problemType["ZeroPadB"])

      for (tc, padName, zpField) in (
          ("A", "padStartA",2), ("A", "padEndA", 3),
          ("B", "padStartB",2), ("B", "padEndB", 3) ):
          try:
            problemPad = getattr(self, padName)
            if len(problemPad) != len (zp[tc]):
                raise RuntimeError ("problem-specified %s==%s does not match length of problem-type pad==%s." % (padName, problemPad, zp[tc]))
            for (i,p) in enumerate(problemPad):
              if not (zp[tc][i][zpField] == -1 or zp[tc][i][zpField] == p):
                raise RuntimeError ("problem-specified %s==%d does not match problem-type==%d." % (padName, p, zp[tc][i][zpField]))
              zp[tc][i][zpField] = p
          except AttributeError:
            None

      for (tc) in ("A", "B"):
        for p in zp[tc]:
          if p[2] == -1 or p[3]==-1:
            raise RuntimeError ("padStart/padEnd for %s must be specified in problem-type or problem - can't be left -1/TBD" % zp[tc])

      self.zeroPadA = zp['A']
      self.zeroPadB = zp['B']
    else:
      self.zeroPadA = self.zeroPadB = []

    if problemType:
      if len(self.sizes) != problemType["TotalIndices"]:
        raise RuntimeError ("specified size=%s does not have enough indices for problem (expected %d, got %d)" \
                % (self.sizes, problemType["TotalIndices"], len(self.sizes)))




################################################################################
# ProblemSizes
################################################################################
class ProblemSizes:

  ########################################
  def __init__(self, problemType, config):
    self.problemType = problemType
    self.ranges = []
    self.exacts = []
    self.minStrides = None
    if config:
      for dictionary in config:
        for sizeTypeKey in dictionary:
          #print ("PROBLEM parsed:", sizeTypeKey, dictionary[sizeTypeKey])
          if sizeTypeKey == "Range":
            psr = ProblemSizeRange(problemType, dictionary[sizeTypeKey])
            self.ranges.append( psr )
          elif sizeTypeKey == "Exact":
            e= dictionary[sizeTypeKey]
            if isinstance(e,list):
              self.exacts.append(ExactList(e, problemType))
            elif isinstance(e,dict):
              self.exacts.append(ExactDict(e, problemType))
            else:
              printExit("Unsupported Exact type==%s"%type(e))

          elif sizeTypeKey == "Conv":
            if problemType.convolution == None:
              printExit("ConvProblem requires OperationType==Convolution*")
            else:
              self.exacts.append(ConvProblem(dictionary[sizeTypeKey], problemType.convolution))

          elif sizeTypeKey == "MinStride":
            e = dictionary[sizeTypeKey]
            if len(e) != problemType["TotalIndices"]:
              printExit("MinStride %s doesn't match indices of ProblemType %s" \
                  % (e, problemType) )
            if self.minStrides:
              printExit("Only one MinStride command is allowed in a ProblemsSizes definition.  Previous minStrides:%s, New minstride:%s" \
                  % (self.minStrides, e) )

            self.minStrides=(tuple(e))
          else:
            printExit("ProblemSize Type %s not supported"%sizeTypeKey)

    if not self.minStrides:
      # set harmless default mins of 0
      self.minStrides = ([0]* problemType["TotalIndices"])

    # not the ideal spot, but convert leading dims that are below the minimum size
    if problemType["OperationType"] == "GEMM":
      for i in range(0, len(self.ranges)):
        self.ranges[i].problemSizes[:] = \
          [ExactList.convertLeadingDims(self.problemType, problemSize) for problemSize in self.ranges[i].problemSizes]

    self.problems = set()
    for sizeRange in self.ranges:
      self.problems.update([Problem(rangeSize, zeroPadA=problemType["ZeroPadA"]) for rangeSize in sizeRange.problemSizes])
    self.problems.update(self.exacts)
    self.problems =  sorted(list( self.problems), key=operator.attrgetter("sizes"))
    self.totalProblemSizes = len(self.problems)

    # max sizes
    self.maxD = 0
    self.maxC = 0
    self.maxA = 0
    self.maxB = 0
    for problem in self.problems:
      problemSize = problem.sizes # FIXME-problem.   This should use problem.strides*

      sizeLdd = problemSize[self.problemType["IndexAssignmentsLD"][0]] if problemType["OperationType"] == "GEMM" else problemSize[0]
      sizeD = max(self.minStrides[0], sizeLdd)
      for i in range(1, problemType["NumIndicesC"]):
        sizeD *= max(self.minStrides[i], problemSize[i])

      sizeLdc = problemSize[self.problemType["IndexAssignmentsLD"][1]] if problemType["OperationType"] == "GEMM" else problemSize[0]
      sizeC = max(self.minStrides[0], sizeLdc)
      for i in range(1, problemType["NumIndicesC"]):
        sizeC *= max(self.minStrides[i], problemSize[i])

      sizeLda = problemSize[self.problemType["IndexAssignmentsLD"][2]] \
                if problemType["OperationType"] == "GEMM" \
                else problemSize[self.problemType["IndexAssignmentsA"][0]]
      sizeA = max(self.minStrides[self.problemType["IndexAssignmentsA"][0]], sizeLda)
      for i in self.problemType["IndexAssignmentsA"][1:]:
        sizeA *= max(self.minStrides[i], problemSize[i])

      sizeLdb = problemSize[self.problemType["IndexAssignmentsLD"][3]] \
                if problemType["OperationType"] == "GEMM" \
                else problemSize[self.problemType["IndexAssignmentsB"][0]]
      sizeB = max(self.minStrides[self.problemType["IndexAssignmentsB"][0]], sizeLdb)
      for i in self.problemType["IndexAssignmentsB"][1:]:
        sizeB *= max(self.minStrides[i], problemSize[i])

      self.maxD = max(self.maxD, sizeD)
      self.maxC = max(self.maxC, sizeC)
      self.maxA = max(self.maxA, sizeA)
      self.maxB = max(self.maxB, sizeB)

    if globalParameters["PrintConvolutionUsage"] & 0x4:
      for problem in self.problems:
        if isinstance(problem, ConvProblem):
          print (problem.inputConfig, '->\n  ', ", ".join(["%s: %s"%(k,v) for (k,v) in problem.toExactDict().items()]))


  def __str__(self):
    s = "ProblemSizes\n"
    for sizeRange in self.ranges:
      s += "  %s" % sizeRange
    return s

# kds is class Solution or class Kernel
# If PackFreeDims=1 then all free dims are packed ; else only 1 free dim/matrix is supported
# PackBatchDims can pack batches into A or B (has stride==0 requirements for non-packed tensor);
# batchMask controls which bit in PackBatchDims detects batch index
def isPackedIndex(ks, index, batchMask=0x3):
  problemType = ks["ProblemType"]
  return index in problemType["IndicesFree"] and ks["PackFreeDims"] or \
         index in problemType["IndicesBatch"] and (ks["PackBatchDims"] & batchMask)

def isExtractableIndex(ks, index, tc='x'):
  xA = index in ks['PackedC0IndicesX'][:-1]
  xB = index in ks['PackedC1IndicesX'][:-1]
  if tc=='A':
    return xA
  elif tc=='B':
    return xB
  else:
    return xA or xB

################################################################################
# Solution
################################################################################
class Solution:

  ########################################
  def __init__(self, config):
    self._name = None
    config = deepcopy(config)

    self._state = {}
    # problem type
    if "ProblemType" in config:
      self["ProblemType"] = ProblemType(config["ProblemType"])
    else:
      self["ProblemType"] = ProblemType(defaultProblemType)

    # assign parameters with defaults
    for key in defaultSolution:
      assignParameterWithDefault(self._state, key, config, defaultSolution)

    if 'ISA' not in self._state:
      if 'ISA' in config:
        self._state['ISA'] = config['ISA']
      elif config['KernelLanguage'] == 'Assembly':
        self._state['ISA'] = list(globalParameters["CurrentISA"])
      else:
        self._state['ISA'] = [0,0,0]

    # assign parameters without defaults
    for key in config:
      if key != "ProblemType" and key not in self._state:
        self._state[key] = config[key]
    self["Valid"] = True
    self["AssignedProblemIndependentDerivedParameters"] = False
    self["AssignedDerivedParameters"] = False

    if self["ProblemType"].convolution:
        for (key,value) in self["ProblemType"].convolution.solutionParms.items():
            self._state[key]=value
    Solution.assignDerivedParameters(self._state)
    self._name = None

  # these keys are copied from ProblemType to internal that may be overridden
  InternalKeys = ["UseSgprForGRO","VectorStore"]

  ########################################
  # get a list of kernel parameters for this solution
  def getKernels(self):
    kernel = deepcopy(self._state)
    kernel.update({"Kernel": True})
    kernels = []
    kernels.append(kernel)
    return kernels

  @staticmethod
  def getKernelsBetaOnlyFromProblem(problemType, gsu):
    kernels = []
    if gsu < 2:
      return kernels
    betas = [False]
    if problemType["UseBeta"]:
      betas.append(True)
    for beta in betas:
      kernel = {}
      kernel["ProblemType"] = deepcopy(problemType)
      kernel["ProblemType"]["UseBeta"] = beta
      kernel["KernelLanguage"] = "Source"
      kernels.append(kernel)
    return kernels

  ########################################
  # get a list of kernel parameters for this solution
  def getKernelsBetaOnly(self):
    return self.getKernelsBetaOnlyFromProblem( \
            self["ProblemType"], \
            self["GlobalSplitU"])

  ########################################
  # assign tile sizes
  @staticmethod
  def assignProblemIndependentDerivedParameters(state):

    if "AssignedProblemIndependentDerivedParameters" in state:
      if state["AssignedProblemIndependentDerivedParameters"]:
        return
    state["AssignedProblemIndependentDerivedParameters"] = False
    if "Valid" not in state:
      state["Valid"] = True

    if state["MatrixInstruction"]:
      if state["MatrixInstruction"][0] != -1:
        if len(state["MatrixInstruction"]) == 4:
          # check for valid instruction with input type
          itemsPerThread = state["MatrixInstruction"][0] * state["MatrixInstruction"][1] * state["MatrixInstruction"][3] // 64
          if state["ThreadTile"][1] % itemsPerThread != 0:
            reject(state, "ThreadTile must be a multiple of MatrixInstruction")
          state["MatrixInstM"] = state["MatrixInstruction"][0]
          state["MatrixInstN"] = state["MatrixInstruction"][1]
          state["MatrixInstK"] = state["MatrixInstruction"][2]
          state["MatrixInstB"] = state["MatrixInstruction"][3]
      if not state["ProblemType"]["HighPrecisionAccumulate"] and \
         not state["ProblemType"]["DataType"].isSingle() :
        reject(state, "Matrix instructions for half types are natively accumulated" + \
         " in fp32 precision. Please add the following config:" + \
         "\n - HighPrecisionAccumulate: True")
    else:
      if state["ThreadTile"][0] > 16 or state["ThreadTile"][1] > 16:
        reject(state, "Invalid value for ThreadTile")

    if state["MatrixInstruction"]:
      if (globalParameters["WavefrontWidth"] % (state["MatrixInstM"] * state["MatrixInstB"]) != 0):
        reject(state, "Error calcualting InstSplit")
      state["InstSplit"] = globalParameters["WavefrontWidth"] // (state["MatrixInstM"] * state["MatrixInstB"]) # BBlocks
      state["MIWG0"] = state["MatrixInstM"] if state["WorkGroup"][0] < state["MatrixInstM"] else  state["WorkGroup"][0]
      # raise rejection 
      if ((state["MIWG0"]%state["MatrixInstM"]) != 0):
        reject(state, "WorkGroup0 must be mulitple of MatrixInstM")
      #if (state["WorkGroup"][0] * state["WorkGroup"][1]) % (state["MatrixInstM"] * state["InstSplit"]) != 0: # TODO rejection for ABlocks
      #  reject(state, "Error calculating MIWG1")

      state["MIWG1"] = (state["WorkGroup"][0] * state["WorkGroup"][1]) // (state["MIWG0"] * state["InstSplit"]) # BBlocks - if no prefetchglobalread, multiply denominator by 4
      state["SubGroup0"] = state["MIWG0"] # TODO calc
      state["SubGroup1"] = state["MIWG1"]
      state["LocalSplitU"] = state["WorkGroup"][2]
      state["NumThreads"] = state["WorkGroup"][0] * state["WorkGroup"][1] * state["LocalSplitU"] # TODO probably fix for LDS
    else:
      state["SubGroup0"] = state["WorkGroup"][0]
      state["SubGroup1"] = state["WorkGroup"][1]

      state["LocalSplitU"] = state["WorkGroup"][2]
      state["NumThreads"] = state["SubGroup0"] * state["SubGroup1"] * state["LocalSplitU"]

    state["ThreadTile0"] = state["ThreadTile"][0]
    state["ThreadTile1"] = state["ThreadTile"][1]

    # TODO MI - SubGroup0 temporarily == MIWG0, revisit later
    # macro tile sizes
    if "SubGroup0" in state and "ThreadTile0" in state:
      state["MacroTile0"] = state["SubGroup0"]*state["ThreadTile0"]
    if "SubGroup1" in state and "ThreadTile1" in state:
      state["MacroTile1"] = state["SubGroup1"]*state["ThreadTile1"]
    if "MacroTile" in state:
      if state["MacroTile0"] != state["MacroTile"][0] \
          or state["MacroTile1"] != state["MacroTile"][1]:
        reject(state, "MacroTile mismatch")

    if state["Valid"] and "MacroTileShapeMax" in state \
        and "MacroTileShapeMin" in state:
      macroTileShape = max(state["MacroTile0"]//state["MacroTile1"], \
          state["MacroTile1"]//state["MacroTile0"])
      if macroTileShape > state["MacroTileShapeMax"] \
          or macroTileShape < state["MacroTileShapeMin"]:
        reject(state, "rejecting MacroTile Shape %u:%u for Min:Max %u:%u" \
            % (state["MacroTile0"], state["MacroTile1"], \
            state["MacroTileShapeMin"], state["MacroTileShapeMax"]))

    if "WorkGroupMappingType" in state:
      if state["WorkGroupMappingType"] == "Z":
        if abs(state["WorkGroupMapping"]) > 2:
          reject(state, "WorkGroupMappingType=Z only supports WorkGroupMapping=1, 2")


    # done
    state["AssignedProblemIndependentDerivedParameters"] = True

  ########################################
  # This is the "classic" algorithm which requires that each threads load the same number of bytes
  # Called with tc=A and then with tc=B
  # totalVectors is totalElements/GRVW, this is #vectors loaded by the LoadTile
  # Reduces the GlobalLoadVectorWidth if necessary if each thread has a small amount of work to do.
  # Output from this function:
  #  state[GlobalLoadVectorWidth*]
  #  state[NumLoads*] # only used in SolutionStructs, with classic alg
  @staticmethod
  def setGlobalLoadVectorWidth(state, tc, totalVectors):
    validDepthU = True
    if totalVectors < state["NumThreads"]:
      # Try to reduce size of vector so every thread has a load to do
      pv = state["NumThreads"]//totalVectors
      if not state["FractionalLoad"]:
        if state["NumThreads"] % totalVectors != 0:
          reject(None, "NumThreads %u %% totalVectors %u != 0" \
              % (state["NumThreads"], totalVectors))
          validDepthU = False
        if pv * totalVectors != state["NumThreads"]:
          reject(None, "pv %u * totalVectors %u != NumThreads %u" \
              % (pv, totalVectors, state["NumThreads"]))
          validDepthU = False
        if state["GlobalReadVectorWidth"] % pv != 0:
          reject(None, "NumThreads %u %% totalVectors %u != 0" \
              % (state["NumThreads"], totalVectors))
          validDepthU = False
    else:
      pv = 1 # no partial vector required
      if totalVectors % state["NumThreads"] != 0:
        if not state["FractionalLoad"]:
          reject(None, "totalVectors %u %% NumThreads %u != 0" \
              % (totalVectors, state["NumThreads"]))
          validDepthU = False

    state["GlobalLoadVectorWidth%s"%tc] = state["GlobalReadVectorWidth"]//pv

    # NumLoads is NOT used on the fractional path
    # NumLoads is number of vector loads per-thread
    state["NumLoads%s"%tc] = totalVectors * pv // state["NumThreads"]
    #if state["MatrixInstruction"] and not state["PrefetchGlobalRead"]:
    #  state["NumLoads%s"%tc] = totalVectors * pv // (state["NumThreads"] // 4)  # 4 simds/cu
    #print "result: ", pvar(state, "GlobalLoadVectorWidth%s"%tc), \
    #        pvar(state, "NumLoads%s"%tc)

    return validDepthU

  ########################################
  # Sets the Global Read Tile dims (para, perp)
  # This information controls which threads read which addresses from global mem)
  # Output from this function:
  #   state[NumLoadsCoalescedA]
  #   state[NumLoadsPerpendicularA]
  #   state[LSCA]
  #   state[LSPA]
  @staticmethod
  def setGlobalLoadTileDimClassic(state, tc, numLoads, totalVectorsCoalesced, totalElementsPerp):
    # nlc = 1
    if state["NumLoadsCoalesced%s"%tc] == 1 :
      foundValid = False
      for nlc in range(1, int(state["NumLoads%s"%tc]+1)):
        nlp = state["NumLoads%s"%tc] // nlc
        if state["NumLoads%s"%tc] % nlc == 0 \
            and totalVectorsCoalesced % nlc == 0 \
            and totalElementsPerp % nlp == 0:
          state["NumLoadsCoalesced%s"%tc] = nlc
          state["NumLoadsPerpendicular%s"%tc] = nlp
          #print("NumLoadsCoalesced",state["NumLoadsCoalesced%s"%tc])
          #print("NumLoadsPerpendicular",state["NumLoadsPerpendicular%s"%tc])
          foundValid = True
          break
      if not foundValid:
        reject(state, "%s: No NumLoadsCoalesced=1 found"%tc)
        return False

    # nlc = -1
    elif state["NumLoadsCoalesced%s"%tc] == -1:
      foundValid = False
      for nlc in range(state["NumLoads%s"%tc], 0, -1):
        nlp = state["NumLoads%s"%tc] // nlc
        if state["NumLoads%s"%tc] % nlc == 0 \
            and totalVectorsCoalesced % nlc == 0 \
            and totalElementsPerp % nlp == 0:
          state["NumLoadsCoalesced%s"%tc] = nlc
          state["NumLoadsPerpendicular%s"%tc] = nlp
          foundValid = True
          break
      if not foundValid:
        reject(state, "%s: No NumLoadsCoalesced=-1 found"%tc)
        return False

    # nlc = other
    else:
      if state["NumLoadsCoalesced%s"%tc] > state["NumLoads%s"%tc]:
        reject(state, "%s nlc > numLoads"%tc)
        return False

      state["NumLoadsPerpendicular%s"%tc] = state["NumLoads%s"%tc] \
          // state["NumLoadsCoalesced%s"%tc]

      if state["NumLoads%s"%tc] % state["NumLoadsCoalesced%s"%tc] != 0:
        reject(state, "%s: numLoads %u %% numLoadsCoalesced %u != 0" \
            % (tc, state["NumLoads%s"%tc], state["NumLoadsCoalesced%s"%tc]))
        return False

      if totalVectorsCoalesced % state["NumLoadsCoalesced%s"%tc] != 0 :
        reject(state, "%s: totalVectorsCoalesced %u %% numLoadsPara %u != 0" \
              % (tc, totalVectorsCoalesced, state["NumLoadsCoalesced%s"%tc]))
        return False
      if totalElementsPerp % state["NumLoadsPerpendicular%s"%tc] != 0:
        reject(state, "%s: totalElementsPerp %u %% numLoadsPerp %u != 0" \
              % (tc, totalElementsPerp, state["NumLoadsPerpendicular%s"%tc]))
        return False

    if state["ProblemType"]["TLU%s"%tc]:
      state["LSC%s"%tc] = state["MacroTile%s"%tc] \
          // state["NumLoadsCoalesced%s"%tc]
      state["LSP%s"%tc] = int(math.ceil(float(state["DepthU"]) / state["NumLoadsPerpendicular%s"%tc]))
    else:
      state["LSC%s"%tc] = int(math.ceil(float(state["DepthU"]) / state["NumLoadsCoalesced%s"%tc]))
      state["LSP%s"%tc] = state["MacroTile%s"%tc] \
         // state["NumLoadsPerpendicular%s"%tc]
    
    return True


  ########################################
  # Sets the Global Read Tile dims (para, perp)
  # This information controls which threads read which addresses from global mem)
  # Output from this function:
  #   state[NumLoadsCoalesced*]
  #   state[NumLoadsPerpendicular*]
  #   state[LSC*]
  #   state[LSP*]
  #   state[GlobalReadVectorWidth]
  #
  # LSC and LSP define the shape of the PerLoadTile, measured in elements.
  #   LSC*LSP is the elements loaded by a single instruction across all
  #   threads in the group.
  #   LSC is the number of elements loaded in the para(coalesced) dimension
  #   LSP is the number of elements loaded in the perp(noncoalesced) dimension
  #   PerLoadTile is always rectangular.
  #   When BufferLoad=1, the area (LSC*LSP) can be larger than NumThreads.
  #   In this case, some threads will generate a dummy OOB GRO.
  #   Related fields:
  #     LVC = LSC/GRVW  (LVCA = LSCA/GLVWA)
  #     LVP = LSP/GRVW  (LVPA = LSPA/GLVWA)
  #
  # NumLoadsCoalesced and NumLoadsPerpendicular define the number of times the
  #   PerLoadTile is loaded in each dimension to fetch the LoadTile
  # LoadTile = (LSC * NumLoadsCoalesced) * (LSP * NumLoadsPerpendicular).
  #   For Fractional, the LoadTile can be larger than the MacroTile. Buffer
  #   loads will clip any OOB references to 0 and will also avoid writing these
  #   into LDS.

  # Fractional load algorithm:
  #  - Each load instruction loads one or more (complete) rows of the load tile.
  #     - Each row is LSC elements wide
  #     - Rows are complete and do not wrap. This allows a single base GRO VGPR
  #       to be used for all loads in the tile.
  #     - Some work-items in the load may not perform useful work. These WI will
  #       set their GRO to a large OOB number so as to do no harm
  #     - Some G2L registers space may be unused as well.
  #     - The 'used' message at the bottom of this routine computes and prints the
  #       wasted register space.
  #     - The wasted space is removed when the data is written to LDS- the LWO
  #       for work-items beyond the valid ones are set to safely write to OOB locations.

  #     - In cases where each load is loading multiple rows (multiple lines of lsc
  #       elements), the last load is allowed to load fewer lines than the others.
  #       The KernelWriterAssembly will modify the LWO for the last load.  This allows
  #       flexibility in the unroll factors for example.
  @staticmethod
  def setGlobalLoadTileDimFractional(state, tc, depthU):

    assert(depthU > 0)
    dbFract = 0

    # parDim, perpDim define the LoadTile and are measured in elements
    if state["ProblemType"]["TLU%s"%tc]:
      parDim  = state["MacroTile%s"%tc]
      perpDim = depthU
    else:
      parDim  = depthU
      perpDim = state["MacroTile%s"%tc]

    if dbFract:
        print("\ninfo: %s Fractional MT%u_%u_%u Par=%u Perp=%u WG%02u_%02u_%02u NumThreads=%u GRWV=%u" \
          % (tc, state["MacroTile0"], state["MacroTile1"], depthU, \
            parDim, perpDim, \
            state["WorkGroup"][0], state["WorkGroup"][1], state["LocalSplitU"], \
            state["NumThreads"], state["GlobalReadVectorWidth"]))

    # Try to find a GRVW which is smaller than the LSC and also does not force
    # the LSC to wrap - both of these conditions can be tested with lsc % grvw ==0.
    # Each iteration divides GRWV by 2 which provides finer granularity
    # and a possible opportunity to handle the lsc
    grvw = state["GlobalReadVectorWidth"]
    minGrvw = 2 if state["ProblemType"]["DataType"].isHalf() and \
                globalParameters["ArchCaps"][globalParameters["CurrentISA"]]["HasEccHalf"] else 1
    bestVw = -1
    while grvw >= minGrvw:
      # Per instruction across the entire group:
      elementsLoadedPerInst = state["NumThreads"]*grvw
      # LSC, LSP - #elements loaded along specified dim with each load
      if parDim >= elementsLoadedPerInst:
        # entire work-group can work on (part) of the same row
        state["LSC%s"%tc] = elementsLoadedPerInst
        state["LSP%s"%tc] = 1
        state["NumLoadsCoalesced%s"%tc] = roundupRatio(parDim , state["LSC%s"%tc])
        state["NumLoadsPerpendicular%s"%tc] = 1
      else:
        # work-group exceeds read dimension so wraps to multiple rows
        state["LSC%s"%tc] = parDim
        state["LSP%s"%tc] = min(perpDim, elementsLoadedPerInst // parDim)
        state["NumLoadsCoalesced%s"%tc] = 1
        state["NumLoadsPerpendicular%s"%tc] = roundupRatio(perpDim , state["LSP%s"%tc])

      # Vector loads can't wrap to next P dim, so LSC must be divisible by vector elements;
      if dbFract:
        print("  lsc search : lsc(%u) %% grvw(%u) = %u (?0)" % (state["LSC%s"%tc], grvw, state["LSC%s"%tc] % grvw))
      if state["LSC%s"%tc] % grvw == 0:
        bestVw = grvw
        # Try to shrink GRVW if possible while keeping same LSC and LSP:
        # For example, avoid cases where we use a GRVW=4 with many empty addresses
        # when a GRVW=1 will do instead.
        validElementsLoadedPerInst = state["LSC%s"%tc] * state["LSP%s"%tc]
        grvw //= 2
        while grvw >= minGrvw:
          elementsLoadedPerInst = state["NumThreads"]*grvw
          if elementsLoadedPerInst < validElementsLoadedPerInst:
            break # Went too far, not enough load elements at this VW
          if state["LSC%s"%tc] % grvw == 0:
            if dbFract:
              print("  stepdown success (valid)elementsLoadedPerInst=", validElementsLoadedPerInst, "/", elementsLoadedPerInst, "grvw=", grvw, "lsc=", state["LSC%s"%tc])
            bestVw = grvw
          grvw //= 2
        break

      # TODO - could have this generate dwordx3 loads in addition, step down by 1 instead of div2
      # Would need to change asm code gen to generate x3
      grvw //= 2
      # end-- while loop

    if bestVw == -1:
      if dbFract:
        print ("reject fractional - no acceptable tile dim? GlobalReadVectorWidth", \
         state["GlobalReadVectorWidth"])
      return False  # could not find a solution, perhaps only possible for half ?

    state["GlobalLoadVectorWidth%s"%tc] = bestVw
    if bestVw != state["GlobalReadVectorWidth"]:
      if dbFract:
        print("  reducing GlobalLoadVectorWidth%s from %u to %u" \
            % (tc, state["GlobalReadVectorWidth"], bestVw))

    # How many loads per threads in each dimension.
    # threads which are outside the global read tile bounds will be clipped
    # in the assembly code generator.
    # Multiply the LSC*GRVW
    state["NumLoadsCoalesced%s"%tc] = roundupRatio(parDim, state["LSC%s"%tc])
    state["NumLoadsPerpendicular%s"%tc] = roundupRatio(perpDim , state["LSP%s"%tc])

    nlc = state["NumLoadsCoalesced%s"%tc]
    nlp = state["NumLoadsPerpendicular%s"%tc]

    # LoadTile must at least cover the MacroTile:
    assert(nlc*state["LSC%s"%tc] >= parDim)
    assert(nlp*state["LSP%s"%tc] >= perpDim)

    perpOverhang = perpDim % state["LSP%s"%tc]
    state["fractionalPerpOverhang%s"%tc] = perpOverhang
    if dbFract:
      # how many threads compute Global Read Offsets (GRO) that are not used
      print("  PerLoadTile=%ux%u elements Loads/WI=%ux%u LoadTile/WI=%ux%u (MT=%ux%u), %u/%u = %.1f%% WI GRO used %s" \
          % (state["LSC%s"%tc], state["LSP%s"%tc], \
             nlc, nlp, \
             nlc*state["LSC%s"%tc], nlp*state["LSP%s"%tc], \
             parDim, perpDim, \
             parDim*perpDim, \
             nlc*nlp*state["NumThreads"]*state["GlobalLoadVectorWidth%s"%tc], \
             float(parDim*perpDim), \
             float(nlc*nlp*state["NumThreads"]*state["GlobalLoadVectorWidth%s"%tc]) * 100.0) \
             )

      for p in range(0,nlp):
        elementWidth = 4
        if p != nlp-1:
          perp = state["LSP%s"%tc]
        else:
          perp = perpOverhang if perpOverhang else state["LSP%s"%tc]

        validElements = state["LSC%s"%tc] * perp
        print("  buffer_load_element_x%u %ux%ux%u bytes,  %u/%u valid GRO" %\
              (state["GlobalLoadVectorWidth%s"%tc], \
              state["LSC%s"%tc], perp, \
              elementWidth, \
              validElements//state["GlobalLoadVectorWidth%s"%tc],
              state["NumThreads"]))

    return True

  ########################################
  # assign all derived parameters
  @staticmethod
  def assignDerivedParameters(state):
    Solution.assignProblemIndependentDerivedParameters(state)

    for s in Solution.InternalKeys:
        state['_'+s] = state[s]
        #del state[s]

    if state["VectorStore"] == -1:
        state["_VectorStore"] = 1 # default, may be changed if needed to generate a valid kernel

    if "AssignedDerivedParameters" in state:
      if state["AssignedDerivedParameters"]:
        return
    state["AssignedDerivedParameters"] = False

    ProblemType.assignDerivedParameters(state["ProblemType"])
    if not state["Valid"]:
      print1("in assignDerivedParameters, state['Valid'] = False")
      return

    # Init LoopIters parameter in case of early exit
    # For backwards compatibility with older yaml files
    state["LoopIters"] = 0
    if "LoopUnroll" in state:
      state["LoopIters"] = state["LoopUnroll"]

    if state["MatrixInstruction"]:
      if not (state["ProblemType"]["DataType"].toChar() in validMFMA and \
        state["MatrixInstruction"] in validMFMA[state["ProblemType"]["DataType"].toChar()]):
        reject(state, "MatrixInstruction %s not valid for DataType %s" % (state["MatrixInstruction"], state["ProblemType"]["DataType"]))

    if state["ProblemType"]["Tensor0"]==0:
      state["ThreadTileA"] = state["ThreadTile0"]
      state["ThreadTileB"] = state["ThreadTile1"]
      state["SubGroupA"] = state["SubGroup0"]
      state["SubGroupB"] = state["SubGroup1"]
      state["MacroTileA"] = state["MacroTile0"]
      state["MacroTileB"] = state["MacroTile1"]
    else:
      state["ThreadTileB"] = state["ThreadTile0"]
      state["ThreadTileA"] = state["ThreadTile1"]
      state["SubGroupB"] = state["SubGroup0"]
      state["SubGroupA"] = state["SubGroup1"]
      state["MacroTileB"] = state["MacroTile0"]
      state["MacroTileA"] = state["MacroTile1"]

    # Init vars early since there are early-exit return statements below
    state["DirectToLdsA"] = False
    state["DirectToLdsB"] = False
    state["LocalWriteUseSgprA"] = False
    state["LocalWriteUseSgprB"] = False

    state["WorkGroupMapping" ] = abs(state["WorkGroupMapping"])

    problemType = state["ProblemType"]
    if not problemType["UseInitialStridesAB"]:
      for (tc) in ('A','B'):
        state["AssertStride%sEqual"%tc][0]=1

    # Add AssertStride*Equal for PackBatchDims, if needed
    for (mask, tc) in ((0x1,'B'), (0x2,'A')):
      if state["PackBatchDims"] & mask:
        for bi in problemType["IndicesBatch"]:
          state["AssertStride%sEqual"%tc][problemType["IndexAssignments%s"%tc].index(bi)] = 0

    for (tc,batchMask) in (('A', 0x1), ('B', 0x2)):
      freeDims = [i for i in problemType["IndexAssignments%s"%tc] if i in problemType["IndicesFree"]]
      if not freeDims and (not problemType["AllowNoFreeDims"] or not (state["PackBatchDims"] & batchMask)):
        reject(state, "tensor%s contains no free indices.  Set AllowNoFreeDims and PackBatchDims&%s" % (tc, batchMask))
        return False

    # Determine which indices will be packed together as this impacts several different parms (sizes, magic numbers, etc)
    # The order in PackedC*Indices also determines the order that dimensions are packed - the first elements in
    # the list are the fastest-moving elements.
    # The store code optimizes for C0 being the coalesced dimension and C1 the perp dimension.
    # C0/C1 indices can come from IndexAssignmentsA or IndexAssignmentsB
    # grid size [0,1]
    state["PackedC0IdxChars"] = []
    state["PackedC0IndicesX"] = []
    indexChars = globalParameters["IndexChars"]
    # Pack all the dimensions (batch and free) of A into grid[0]

    if problemType["Index0"] in problemType["IndexAssignmentsA"]:
      tc0 = 'A'
      tc1 = 'B'
    else:
      tc0 = 'B'
      tc1 = 'A'
    assert(isPackedIndex(state, problemType["Index01A"], 0x1))
    assert(isPackedIndex(state, problemType["Index01B"], 0x2))

    # Pack all the dimensions (batch and free) of A into grid[0]
    for idx in problemType["IndexAssignments%s"%tc0]:
      if isPackedIndex(state, idx, 0x1):
        assert (idx < problemType["NumIndicesC"])
        state["PackedC0IdxChars"].append("%s" % indexChars[idx])
        state["PackedC0IndicesX"].append(idx)

    state["PackedC1IdxChars"] = []
    state["PackedC1IndicesX"] = []
    for idx in problemType["IndexAssignments%s"%tc1]:
      if isPackedIndex(state, idx, 0x2):
        assert (idx < problemType["NumIndicesC"])
        state["PackedC1IdxChars"].append("%s" % indexChars[idx])
        state["PackedC1IndicesX"].append(idx)

    # If dims are packed, then need to ensure a global vector load isn't split by a tensor dim
    # (since this could result in non-contiguous addresses)
    # Current implementation ensures that the vector load is not partial across the Free* boundary:
    # GlobalLoadVectorWidth=1 will always meet this requirement.
    # (TODO - could make this more sophisticated if dims use default strides and are thus contiguous)
    packedC0 = len(state["PackedC0IdxChars"])>1
    packedC1 = len(state["PackedC1IdxChars"])>1

    bufferLoad = state["BufferLoad"] and state["KernelLanguage"] == "Assembly"
    if not bufferLoad:
      state["DirectToLds"] = False
      state["_UseSgprForGRO"] = False
      state["FractionalLoad"] = False

    #These modes only work under certain conditions, apply them here:
    #  - The "NoLoad" loop is only generated if PrefetchGlobalRead>0
    #  - And Suppress does not work if GSU>1 for some reason
    state["SuppressNoLoadLoop"] &= (bufferLoad and state["PrefetchGlobalRead"] and (state["GlobalSplitU"]==1))
    # Pointer swap only used if PGR=1 - so set ExpandPointerSwap=0 here
    state["ExpandPointerSwap"]  &= (bufferLoad and state["PrefetchGlobalRead"])

    #print("PackedC0IdxChars", state["PackedC0IdxChars"])
    #print("PackedC1IdxChars", state["PackedC1IdxChars"])

    # Set up stagger shift:
    bpeAB = int(4*state["ProblemType"]["DataType"].numRegisters())
    # (1<<staggerStrideShift) is number of loop iterations to traverse the stride
    try:
        staggerStrideShift = (int)(math.ceil(math.log(state["StaggerUStride"] / \
                (state["DepthU"] * bpeAB), 2)))
    except ValueError:
        staggerStrideShift = 0
    if staggerStrideShift < 0:
      reject(state, "StaggerUStride=%u is less than size of DepthU=%u * BytesPerElement=%u" \
        % (state["StaggerUStride"], state["DepthU"], bpeAB))
      return 
    #print "staggerStrideShift=", staggerStrideShift, "depthu=", state["DepthU"]
    state["_staggerStrideShift"] = staggerStrideShift
    if state["StaggerU"] == 0:
      state["StaggerUMapping"] = 0

    # VectorWidth default handling
    if state["VectorWidth"] < 1:
      state["VectorWidth"] = int(4 / state["ProblemType"]["DataType"].numRegisters())
      while state["ThreadTile0"] % state["VectorWidth"] != 0 \
          or state["ThreadTile1"] % state["VectorWidth"] != 0:
        state["VectorWidth"] //= 2
    # TT0,1 both must be multiples of VW, b/c of rC, rA, rB
    if not state["MatrixInstruction"]:
      if state["ThreadTile0"] % state["VectorWidth"] != 0 \
          or state["ThreadTile1"] % state["VectorWidth"] != 0:
        reject(state, "ThreadTile0 %u or ThreadTile1 %u not a multiple of VectorWidth %u" \
            % (state["ThreadTile0"], state["ThreadTile1"], \
            state["VectorWidth"]))
        return

    if len(problemType["IndicesSummation"]) > 1:
      # not supported with multiple summations, bug is maybe something with
      # how stagger iteration is wraped when unroll loop exits
      state["StaggerU"] = 0

    # Some restrictions for half:
    if state["KernelLanguage"] == "Assembly" \
      and state["ProblemType"]["DataType"].isHalf():

      # Vector-width must be at least 2 for Half (since unroll loop uses packed operations?)
      if state["VectorWidth"] < 2:
        reject(state, "VectorWidth must be >= 2 for half")
      if globalParameters["ArchCaps"][globalParameters["CurrentISA"]]["HasEccHalf"]:
        if not state["ProblemType"]["HighPrecisionAccumulate"] and state["AssertFree0ElementMultiple"] % 2 != 0:
          # beta-on-edge has AF0EM requirement except for HPA kernels
          reject(state, "Archs with HasEccHalf require AF0EM%2==0 except for HPA kernels")

    #if state["KernelLanguage"] == "Assembly" and state["PackSummationDims"]:
    #    reject(state, "PackSummationDims does not yet support assembly")

    # Default GlobalReadVectorWidth
    if state["GlobalReadVectorWidth"] == -1:
      state["GlobalReadVectorWidth"] = state["VectorWidth"]

    # Default GlobalStoreVectorWidth
    if state["StoreVectorWidth"] == -1:
      #TODO : re-enable later after running testlists
      #state["StoreVectorWidth"] = state["VectorWidth"]
      # use wider store for best store optimization 
      state["StoreVectorWidth"] = 4


    if state["VectorWidth"]*state["ProblemType"]["DataType"].numBytes() > 16:
      # reject - VW too big
      reject(state, "VW * DataType.numBytes() > 16")

    if state["GlobalReadVectorWidth"]*state["ProblemType"]["DataType"].numBytes() > 16:
      # reject - GRVW too big
      reject(state, "GRVW * DataType.numBytes() > 16")

    # LocalSplitU too large?
    numElementsPerWorkGroup = state["MacroTile0"]*state["MacroTile1"]
    if numElementsPerWorkGroup < state["NumThreads"]:
      reject(state, "NumElementsPerWorkGroup %u < NumThreads %u; reduce LocalSplitU" \
          % (numElementsPerWorkGroup, state["NumThreads"]))
      return
    state["NumElementsPerThread"] = numElementsPerWorkGroup // \
        state["NumThreads"]
    state["GlobalWriteVectorWidth"] = min(state["VectorWidth"], state["NumElementsPerThread"] )
    if state["NumElementsPerThread"] % state["GlobalWriteVectorWidth"] != 0:
      reject(state, "LSU NumElementsPerThread %u not divisible into GWVW %u" \
          % (state["NumElementsPerThread"], state["GlobalWriteVectorWidth"]))
      return
    state["NumGlobalWriteVectorsPerThread"] = state["NumElementsPerThread"] \
        // state["GlobalWriteVectorWidth"]


    # LocalSplitU but can't NumThreads%MacroTile doesn't support sideways store
    if state["LocalSplitU"] > 1:
      if state["NumThreads"] % state["MacroTile0"] != 0:
        reject(state, "LocalSplitU but NumThreads=%u not divisible by MT0=%u for sideways store" \
            % (state["NumThreads"], state["MacroTile0"]))
        return
      if state["MacroTile0"]*state["MacroTile1"] % state["NumThreads"] != 0:
        reject(state, "LocalSplitU but MT0*MT1=%u elements doesn't divide into NumThreads=%u" \
            % (state["MacroTile0"]*state["MacroTile1"], state["NumThreads"]))
        return

    # GlobalSplitU doesn't work with some other things:
    if state["GlobalSplitU"] > 1:
      if not state["GlobalSplitUSummationAssignmentRoundRobin"] \
          and state["LoopTail"]:
        reject(state, "GlobalSplitU and LoopTail require SummationAssignmentRoundRobin=True since strongly breaks Tensile kernel architecture")
        return
      supported = \
        state["ProblemType"]["DataType"].isSingle() or \
        state["ProblemType"]["DestDataType"].isInt32() or \
        (state["KernelLanguage"] == "Assembly" and \
         (state["ProblemType"]["DataType"].isHalf() and \
          not state["ProblemType"]["HighPrecisionAccumulate"]))
      if not supported:
        reject(state, "GlobalSplitU only compatible with single or asm and (half or mixed) precision")
        return

    if state["VectorAtomicWidth"] == -1:
      if state["ProblemType"]["DataType"].isHalf():
        state["VectorAtomicWidth"] = 2
        #state["VectorAtomicWidth"] = 8 / state["ProblemType"]["DataType"].numBytes()
      else:
        state["VectorAtomicWidth"] = 1 # TODO - remove this and next line when VAW works for other types

    if state["VectorAtomicWidth"] >= 2 \
       and not state["ProblemType"]["DataType"].isHalf():
         reject (state, "VectorAtomicWidth>=2 only supported for half")

    if state["ProblemType"]["DataType"].isHalf() and \
      state["KernelLanguage"] == "Assembly":

      if state["VectorWidth"] < 2:
        reject(state, "Assembly half requires VectorWidth >= 2")

      if state["GlobalSplitU"] > 1:
        if state["VectorAtomicWidth"] <2:
          reject(state, "Assembly GSU half requires VectorWidth >= 2 (for 32-bit CAS)")

        if state["AssertFree0ElementMultiple"] < 2:
          reject(state, "Assembly GSU half requires AF0EM>=2 (for atomics on edge tiles)")

    ########################################
    # Initial DepthU
    ########################################
    userDepthU = state["DepthU"]
    # DepthU == -1 means glvw=1
    if state["DepthU"] == -1:
      if state["MacroTile0"] != state["MacroTile1"]:
        reject(state, "DepthU=0 requires square MacroTile")
        return

    if userDepthU < 0:
      depthU = 2
      maxDepthU = globalParameters["MaxDepthU"]
    else:
      depthU = userDepthU
      maxDepthU = userDepthU

    ########################################
    # Search DepthU
    ########################################
    while True: # exit criteria at end
      validDepthU = True

      if depthU % (state["PrefetchLocalRead"]+1) != 0:
        validDepthU = False

      # how many elements to load
      if state["ProblemType"]["TLUA"]:
        totalElementsCoalescedA = state["MacroTile0"]
        totalElementsPerpA = depthU
      else:
        totalElementsCoalescedA = depthU
        totalElementsPerpA = state["MacroTile0"]

      if state["ProblemType"]["TLUB"]:
        totalElementsCoalescedB = state["MacroTile1"]
        totalElementsPerpB = depthU
      else:
        totalElementsCoalescedB = depthU
        totalElementsPerpB = state["MacroTile1"]

      totalElementsA = totalElementsCoalescedA * totalElementsPerpA
      totalElementsB = totalElementsCoalescedB * totalElementsPerpB


      if state["FractionalLoad"]:
        if not Solution.setGlobalLoadTileDimFractional(state, "A", depthU):
          validDepthU = False
        if not Solution.setGlobalLoadTileDimFractional(state, "B", depthU):
          validDepthU = False
      else:
        tva = totalElementsA // state["GlobalReadVectorWidth"]
        tvb = totalElementsB // state["GlobalReadVectorWidth"]
        if not Solution.setGlobalLoadVectorWidth(state, "A", tva):
          validDepthU = False
        if not Solution.setGlobalLoadVectorWidth(state, "B", tvb):
          validDepthU = False

      if validDepthU and state["KernelLanguage"] == "Assembly" \
         and (state["ProblemType"]["DataType"].isHalf() \
              or state["ProblemType"]["DataType"].isBFloat16()):
        if globalParameters["ArchCaps"][globalParameters["CurrentISA"]]["HasEccHalf"]:
          if state["GlobalLoadVectorWidthA"] == 1 or state["GlobalLoadVectorWidthB"] == 1:
            reject(state, "HalfEcc requires GLVWA > 1")


      # Now convert elements to vectors based on GlobalReadVectorWidth
      totalVectorsCoalescedA = totalElementsCoalescedA // state["GlobalReadVectorWidth"]
      totalVectorsCoalescedB = totalElementsCoalescedB // state["GlobalReadVectorWidth"]
      totalVectorsA = totalElementsA // state["GlobalReadVectorWidth"] 
      totalVectorsB = totalElementsB // state["GlobalReadVectorWidth"] 

      if 0:
        print("info:", pvar(state, "NumThreads"), pvar(state, "DepthU"), \
                       pvar(state, "ThreadTile0"), pvar(state, "ThreadTile1"), \
                       "WG=%ux%u" % (state["WorkGroup"][0], state["WorkGroup"][1]), \
                       pvar(state, "MacroTileA"), pvar(state, "MacroTileB"))
        print("info: totalElementsCoalescedA=", totalElementsCoalescedA, \
              " totalVectorsCoalescedA=", totalVectorsCoalescedA, " totalVectorsA=", totalVectorsA)
        print("info: totalElementsCoalescedB=", totalElementsCoalescedB, \
              " totalVectorsCoalescedB=", totalVectorsCoalescedB, " totalVectorsB=", totalVectorsB)
        print ("info", pvar(state, "VectorWidth"))
                #, pvar(state, "GlobalLoadVectorWidthA"), pvar(state, "GlobalLoadVectorWidthB"))

      #if state["ProblemType"]["DataType"].isHalf() \
      #    and (state["GlobalLoadVectorWidthA"] == 1 \
      #    or state["GlobalLoadVectorWidthB"] == 1):
      #  validDepthU = False

      if not state["FractionalLoad"]:
        if userDepthU == -1: # no vectors
          if state["GlobalLoadVectorWidthA"] != 1 \
              or state["GlobalLoadVectorWidthB"] != 1:
            validDepthU = False
        elif userDepthU == -2:
          if max( state["GlobalLoadVectorWidthA"], \
              state["GlobalLoadVectorWidthB"]) \
              < state["GlobalReadVectorWidth"]:
            validDepthU = False
        elif userDepthU <= -3:
          if min( state["GlobalLoadVectorWidthA"], \
              state["GlobalLoadVectorWidthB"]) \
              < state["GlobalReadVectorWidth"]:
            validDepthU = False

      if validDepthU:
        if not state["ProblemType"]["TLUA"]:
          if depthU < state["GlobalLoadVectorWidthA"]:
            validDepthU = False

        if not state["ProblemType"]["TLUB"]:
          if depthU < state["GlobalLoadVectorWidthB"]:
            validDepthU = False

      # this depthU is valid, done unless user wants to double (for TN)
      if validDepthU:
        if userDepthU < -3: # for every int below -3, use next doubled value
          userDepthU += 1
          depthU *= 2
          continue
        else: # use this found value
          state["DepthU"] = depthU
          break

      # this depthU not valid
      else:
        # keep looking
        if depthU < maxDepthU:
          depthU += 2
          continue
        # give up
        else:
          reject(state, "No valid DepthU found")
          return
    ########################################
    # end DepthU loop
    ########################################

    assert(state["DepthU"]> 0)

    if state["UnrollIncIsDepthU"] or state["PackSummationDims"] == 1 \
       or bool(problemType["ZeroPadA"]) or bool(problemType["ZeroPadB"]):
        # unrollIncIsDepthU does not support tail loop, so add asem requirement to reject
        # problems that require tail loop.
        if state["DepthU"] %  state["AssertSummationElementMultiple"] != 0:
          reject(state, "PackSummationDims=1 requires DepthU is integer multiple of ASEM")
        else:
          state["AssertSummationElementMultiple"] = state["DepthU"]
        # not supported with PSD, has some interaction with iter
        state["StaggerU"] = 0

    if not state["FractionalLoad"]:
      if not Solution.setGlobalLoadTileDimClassic(state, "A", state["NumLoadsA"], \
          totalVectorsCoalescedA, totalElementsPerpA):
        return
      if not Solution.setGlobalLoadTileDimClassic(state, "B", state["NumLoadsB"], \
          totalVectorsCoalescedB, totalElementsPerpB):
        return

    # TODO
    if (0 and state["LSCA"] % state["GlobalLoadVectorWidthA"] != 0):
      reject(state, "lsca % grvw != 0")
      return
    if (0 and state["LSPA"] % state["GlobalLoadVectorWidthA"] != 0):
      reject(state, "lspa % grvw != 0")
      return
    if (0 and state["LSCB"] % state["GlobalLoadVectorWidthB"] != 0):
      reject(state, "lscb % grvw != 0")
      return
    if (0 and state["LSPB"] % state["GlobalLoadVectorWidthB"] != 0):
      reject(state, "lspb % grvw != 0")
      return

    state["LVCA"] = roundupRatio(state["LSCA"] , state["GlobalLoadVectorWidthA"])
    state["LVPA"] = roundupRatio(state["LSPA"] , state["GlobalLoadVectorWidthA"])
    state["LVCB"] = roundupRatio(state["LSCB"] , state["GlobalLoadVectorWidthB"])
    state["LVPB"] = roundupRatio(state["LSPB"] , state["GlobalLoadVectorWidthB"])

    for tc in ('A','B'):
      if problemType["TLU%s"%tc]:
        pos = problemType["IndexAssignments%s"%tc].index(problemType["Index01%s"%tc])
      else:
        pos = problemType["IndexAssignments%s"%tc].index(problemType["IndexUnroll"])

      unitStride = False
      stride = -1
      stride = state["AssertStride%sEqual"%tc].get(pos,-1)
      if stride==1:
        unitStride = True
      if not unitStride and state["GlobalLoadVectorWidth%s"%tc] != 1:
        reject(state,
            "Non-unit stride(%s) for coalesced dimension (index=%d) requires GlobalLoadVectorWidth%s==1" \
                % ("TBD" if stride==-1 else str(stride), \
                   problemType["IndexAssignments%s"%tc][pos], tc))

      for p in state["AssertStride%sEqual"%tc].keys():
        if p>len(problemType["IndexAssignments%s"%tc]):
          raise RuntimeError ("AssertStride%sEqual index position %d is > len(IndexAssignments%s)" % \
                                tc, p, tc)

    maxIndex = max(problemType["IndexAssignmentsA"] + problemType["IndexAssignmentsB"])
    for p in state["AssertSizeEqual"]:
      if p>maxIndex:
        raise RuntimeError ("AssertSize index position=%d is > maxIndex=%d" % (p, maxIndex))


    # Some of these might become 0?
    if 0:
      print("info: ", pvar(state, "LVCA"), pvar(state, "LVPA"), \
            pvar(state, "LVCB"), pvar(state, "LVPB"))

    # lds buffer size for A, B
    if state["KernelLanguage"] == "Source" and \
       state["LdsPadA"] != state["LdsPadB"]:
      reject(state, "Source KernelLanguage only supports LdsPadA == LdsPadB")
      return

    if state["LdsPadA"] == -1:
      state["LdsPadA"] = 0 if state["ProblemType"]["TLUA"] else state["VectorWidth"]
      assert(state["LdsPadA"] >= 0)
    if state["LdsPadB"] == -1:
      state["LdsPadB"] = 0 if state["ProblemType"]["TLUB"] else state["VectorWidth"]
      assert(state["LdsPadB"] >= 0)

    if state["TransposeLDS"] == 1:
      if not state["MatrixInstruction"]:
        reject(state, "TransposeLds Supports only in MatrixInstruction=1")
    if "MatrixInstruction" in state:
      if state["TransposeLDS"] == 1:
        if state["ProblemType"]["TLUA"] and  state["ProblemType"]["TLUB"]:
          reject(state, "TransposeLds requires TLUA=0 or TLUB=0")
    if state["TransposeLDS"] == 1:
      if state["LdsBlockSizePerPad"] == -1:
        state["LdsBlockSizePerPad"] = 256
<<<<<<< HEAD
=======

    if state["LocalReadVectorWidth"] != -1:
      if not state["TransposeLDS"] == 1:
        reject(state, "LocalReadVectorWidth requires TransposeLDS=1")

>>>>>>> 0303573e
    ldsAlign = int(64 / state["ProblemType"]["DataType"].numRegisters())
    if not state["LdsBlockSizePerPad"] == -1:
        #calculate number of boundaries from MT*depthU
      LdsPadCntA = (state["DepthU"]*state["MacroTile0"])//(state["LdsBlockSizePerPad"] // state["ProblemType"]["DataType"].numBytes())
      LdsPadCntB = (state["DepthU"]*state["MacroTile1"])//(state["LdsBlockSizePerPad"] // state["ProblemType"]["DataType"].numBytes())
      ldsNumElementsA = state["DepthU"]*state["MacroTile0"]+LdsPadCntA*state["LdsPadA"]
      ldsNumElementsAlignedA = roundUpToNearestMultiple(ldsNumElementsA,ldsAlign)
      ldsNumElementsB = state["DepthU"]*state["MacroTile1"]+LdsPadCntB*state["LdsPadB"]
      ldsNumElementsAlignedB = roundUpToNearestMultiple(ldsNumElementsB,ldsAlign)
    else:
      ldsNumElementsA = state["DepthU"]*(state["MacroTile0"]+state["LdsPadA"])
      ldsNumElementsAlignedA = roundUpToNearestMultiple(ldsNumElementsA,ldsAlign)
      ldsNumElementsB = state["DepthU"]*(state["MacroTile1"]+state["LdsPadB"])
      ldsNumElementsAlignedB = roundUpToNearestMultiple(ldsNumElementsB,ldsAlign)
    # todo, can the alignment be a power of 2?
    state["LdsOffsetA"] = 0
    if state["PrefetchGlobalRead"]:
      state["LdsNumElementsAlignedA"] = ldsNumElementsAlignedA
      state["LdsNumElementsAlignedB"] = ldsNumElementsAlignedB
      state["LdsOffsetB"] = state["LdsOffsetA"] \
        + state["LdsNumElementsAlignedA"]

      offsetBlk = state["LdsOffsetB"] + ldsNumElementsAlignedB
      offsetBlk = int(2**(math.ceil(math.log(offsetBlk, 2))))

      state["LdsOffsetA_Blk"] = offsetBlk
      state["LdsOffsetB_Blk"] = state["LdsOffsetA_Blk"] \
        + state["LdsNumElementsAlignedA"]
      ldsNumElementsAB = state["LdsOffsetB_Blk"]+ ldsNumElementsB
    else:
      state["LdsOffsetB"] = ldsNumElementsAlignedA
      ldsNumElementsAB = ldsNumElementsAlignedA + ldsNumElementsB

    # lds buffer size for reduction
    ldsNumElementsReduction = state["LocalSplitU"]*state["MacroTile0"]*state["MacroTile1"] if state["LocalSplitU"] > 1 else 0

    # lds max occupancy
    ldsSizeOccupancy = globalParameters["DeviceLDS"] // state["MaxOccupancy"]
    ldsNumElementsOccupancy = ldsSizeOccupancy // state["ProblemType"]["DataType"].numBytes()

    #print("ldsNumElementsA", ldsNumElementsA)
    #print("ldsNumElementsB", ldsNumElementsB)
    #print("ldsNumElementsAlignedA", ldsNumElementsAlignedA)
    #print("ldsNumElementsAlignedB", ldsNumElementsAlignedB)
    #print("ldsNumElementsAB", ldsNumElementsAB)

    # lds size is the greater of the two
    ldsNumElements = max(ldsNumElementsAB, ldsNumElementsReduction, ldsNumElementsOccupancy)
    state["LdsNumElements"] = ldsNumElements
    ldsSize = ldsNumElements * state["ProblemType"]["DataType"].numBytes()
    if ldsSize > globalParameters["MaxLDS"]:
      reject(state, "Kernel Uses %u > %u bytes of LDS" % ( ldsSize, globalParameters["MaxLDS"]))
      return

    # LoopUnroll  = DepthU / LocalSplitU
    if "LocalSplitU" in state and "DepthU" in state:
      state["LoopUnroll"] = state["DepthU"] // state["LocalSplitU"]
    if state["LoopUnroll"] * state["LocalSplitU"] != state["DepthU"]:
      state["Valid"] = False
    if state["KernelLanguage"] != "Assembly" and state["InnerUnroll"] != 1:
      reject(state, "InnerUnroll only supported on assembly")
    state["LoopUnroll"] //= state["InnerUnroll"]
    ldl = state["LocalDotLayout"]
    if ldl > 1:
      # Disable DirectToLds for LDL > 1. Necessary because we need to swizzle the input data
      state["DirectToLds"] = False
      if (state["AssertSummationElementMultiple"] % ldl != 0):
        reject(state, "LocalDotLayout > 1 only supports ASEM a multiple of LDL")
        return
      if (state["ProblemType"]["HighPrecisionAccumulate"] != True or state["InnerUnroll"] != ldl):
        reject(state, "LocalDotLayout > 1 only supports HighPrecisionAccumulate set to true and InnerUnroll equal to LocalDotLayout")
        return

    if 0:
      print("info: ", pvar(state, "LoopUnroll"), " LDS Stats:", pvar(state, "LdsOffsetA"), pvar(state, "LdsOffsetB"))
      print("info: ", pvar(state["ProblemType"], "TLUA"), \
          pvar(state, "NumLoadsCoalescedA"), pvar(state, "NumLoadsPerpendicularA"), \
          pvar(state, "LSCA"), pvar(state, "LSPA"))
      print("info:", pvar(state["ProblemType"], "TLUB"), \
          pvar(state, "NumLoadsCoalescedB"), pvar(state, "NumLoadsPerpendicularB"), \
          pvar(state, "LSCB"), pvar(state, "LSPB"))

    state["LoopIters"] = state["LoopUnroll"]
    if "MatrixInstK" in state:
      state["LoopIters"] //= state["MatrixInstK"]

    # LoopIters should greater than PrefetchLocalRead
    if (state["LoopIters"] - state["PrefetchLocalRead"]) < 1:
      reject(state, "LoopIters %u should greater than PrefetchLocalRead %u" \
        % (state["LoopIters"],state["PrefetchLocalRead"]))

    # reject conditions with lower performance
    if state["ScheduleIterAlg"] == 2 and \
    (state["ExpandPointerSwap"] != 1 or state["LoopIters"] != 1 or state["ScheduleGlobalRead"] != 1):
      reject(state, "ScheduleIterAlg 2 only work with EPS1_SGW1, LoopIter=1")
    
    # Determine if we can load directly-to-LDS.
    # Transpose requires a trip through registers to perform the transpose so can't use DirectToLdsA
    # LDS loads always write 4 bytes apart so can use only 4-byte operations
    #   TODO - for doubles we need to add something special here?
    # The matrix must not require transposing since that is done by reading to VGPR and writing in different order
    # The LSC (load size coalesced) must load some multiple of 256 bytes since that is what each DirectToLds load provides
    # Note for these matrices LSC is same as MacroTile dim
    # MatrixInstruction rules:
    # DirectToLDS is supported for TLU=0  (make sure transposeLDS=1)
    # LDS (load size coalesced) * LSPA must load some multiple of 256 bytes. each DirecToLds instruction provides 256 bytes
    if state["DirectToLds"]:
      # The tail loop requires half summation elements be a multiple of two to use DirectToLds feature
      elementMultipleOk = not state["ProblemType"]["DataType"].isHalf() \
                          or state["AssertSummationElementMultiple"] % 2 == 0

      wavefronts = state["NumThreads"] // globalParameters["WavefrontWidth"]
      numBytes = state["ProblemType"]["DataType"].numBytes()

      # DirectToLds loads return 256 bytes/wave
      # If fractional, ensure we are using all of the bytes that will be delivered

      if elementMultipleOk \
        and state["NumThreads"] % globalParameters["WavefrontWidth"] == 0:

        if state["MatrixInstruction"]:
          # use with transposeLDS
          if (state["GlobalLoadVectorWidthA"] * numBytes == 4) \
            and (( not state["ProblemType"]["TransposeA"]  \
                   and state["LSCA"] * numBytes == 256 * wavefronts \
                   and state["LSCA"] * numBytes == state["NumThreads"] * 4 ) or \
                 ( state["ProblemType"]["TransposeA"] and state["TransposeLDS"]  \
                   and state["LSCA"] * state["LSPA"] * numBytes == 256 * wavefronts \
                   and state["LSCA"] * state["LSPA"] * numBytes == state["NumThreads"] * 4)) :
            state["DirectToLdsA"] = True
            state["LocalWriteUseSgprA"] = True

          if (state["GlobalLoadVectorWidthB"] * state["ProblemType"]["DataType"].numBytes() == 4) \
            and (( state["ProblemType"]["TransposeB"]  \
                   and state["LSCB"] * numBytes == 256 * wavefronts \
                   and state["LSCB"] * numBytes == state["NumThreads"] * 4 ) or \
                 ( not state["ProblemType"]["TransposeB"] and state["TransposeLDS"]  \
                   and state["LSCB"] * state["LSPB"] * numBytes == 256 * wavefronts \
                   and state["LSCB"] * state["LSPB"] * numBytes == state["NumThreads"] * 4)) :
            state["DirectToLdsB"] = True
            state["LocalWriteUseSgprB"] = True
        else:
          if (state["GlobalLoadVectorWidthA"] * numBytes == 4) \
            and not state["ProblemType"]["TransposeA"] \
            and state["LSCA"] * numBytes == 256 * wavefronts \
            and state["LSCA"] * numBytes == state["NumThreads"] * 4 :
            state["DirectToLdsA"] = True
            state["LocalWriteUseSgprA"] = True

          if (state["GlobalLoadVectorWidthB"] * state["ProblemType"]["DataType"].numBytes() == 4) \
            and state["ProblemType"]["TransposeB"] \
            and elementMultipleOk \
            and state["LSCB"] * numBytes == 256 * wavefronts \
            and state["LSCB"] * numBytes == state["NumThreads"] * 4 :
            state["DirectToLdsB"] = True
            state["LocalWriteUseSgprB"] = True

      if 0:
        print("DirectToLds Conditions (elementMultipleOk=", elementMultipleOk, \
              "wavefronts=", wavefronts, ")")
        print("  (LSCA)",state["LSCA"],"*", "(numBytes)", numBytes, "=?", "256 * (wavefronts)", wavefronts, \
              "=>", (state["LSCA"] * numBytes == 256 * wavefronts))
        print("  (LSCA)",state["LSCA"],"*", "(numBytes)", numBytes, "=?", state["NumThreads"], "* 4", \
              "=>", (state["LSCA"] * numBytes == state["NumThreads"]*4))
        print("  (LSCB)",state["LSCB"],"*", "(numBytes)", numBytes, "=?", "256 * (wavefronts)", wavefronts, \
              "=>", (state["LSCB"] * numBytes == 256 * wavefronts))
        print("  (LSCB)",state["LSCB"],"*", "(numBytes)", numBytes, "=?", state["NumThreads"], "* 4", \
              "=>", (state["LSCB"] * numBytes == state["NumThreads"]*4))

        print("A: TLU=", state["ProblemType"]["TLUA"], " MT=", state["MacroTile0"], \
               " LSCA=", state["LSCA"], "LSPA=", state["LSPA"], "GLVB_A=", state["GlobalLoadVectorWidthA"], \
               " dataTypeNumBytes=", state["ProblemType"]["DataType"].numBytes(), \
               "  ->DirectToLdsA=", state["DirectToLdsA"], \
               " NumLoadsCoalescedA=", state["NumLoadsCoalescedA"], \
               " NumLoadsPerpendicularA=", state["NumLoadsPerpendicularA"])
        print("B: TLU=", state["ProblemType"]["TLUB"], " MT=", state["MacroTile1"], \
               " LSCB=", state["LSCB"],"LSPB=", state["LSPB"],  "GLVB_B=", state["GlobalLoadVectorWidthB"], \
               " dataTypeNumBytes=", state["ProblemType"]["DataType"].numBytes(), \
               "  ->DirectToLdsB=", state["DirectToLdsB"], \
               " NumLoadsCoalescedB=", state["NumLoadsCoalescedB"], \
               " NumLoadsPerpendicularB=", state["NumLoadsPerpendicularB"])

      # Update parent variable so kernel display is accurate
      state["DirectToLds"] = state["DirectToLdsA"] or state["DirectToLdsB"]

    # Precise bounds check uses the "num_records" field in the buffer to
    # precisely detect when we are inbounds or not.  Only a one-dimensional
    # check is used since this is faster and also for computation we only
    # need to ensure that none of the loads fault.  threads which are
    # computing bogus sections of the C tile will later be ignored.
    # precise checking only works when all elements of the load are in-bounds
    # since if the vload crosses boundary we ignore all components not just the
    # ones that are OOB. See comments for groOffsetInMacroTile in KernelWriterAssembly.py
    #
    # So check for the cases where the unroll loop can
    # generate partial loads here and reject PBC solutions:
    # For non-TLU the free dim is in perp dim - should always be TRUE?  TODO
    if state["ProblemType"]["TLUA"]:
      state["GuaranteeNoPartialA"] = state["AssertFree0ElementMultiple"]%state["GlobalLoadVectorWidthA"]==0
    else:
      state["GuaranteeNoPartialA"] = True

    if state["ProblemType"]["TLUB"]:
      state["GuaranteeNoPartialB"] = state["AssertFree1ElementMultiple"]%state["GlobalLoadVectorWidthB"]==0
    else:
      state["GuaranteeNoPartialB"] = True

    #--
    # ShiftPtr can't use UseSgprForGRO since it needs to modify the VGPR pointers
    if bufferLoad and state["_UseSgprForGRO"] and state["EdgeType"]=="ShiftPtr":
      if not state["GuaranteeNoPartialA"] or not state["GuaranteeNoPartialB"]:
        state["_UseSgprForGRO"] = False
        #reject(state, "PBC with wide load has insufficient overlap guarantees- try GRVW=1 or adding appropriate Assert*ElementMultiple")

    if not bufferLoad or not state["GuaranteeNoPartialA"]:
      # Restrict GRVW/VW combos so shift-ptr logic will work
      if state["GlobalLoadVectorWidthA"] > 1 \
          and state["GlobalLoadVectorWidthA"] != state["VectorWidth"]:
          reject(state, "GlobalLoadVectorWidthA %u must be == VectorWidth %u or == 1" % \
                  (state["GlobalLoadVectorWidthA"], state["VectorWidth"]))

    if not bufferLoad or not state["GuaranteeNoPartialB"]:
      # Restrict GRVW/VW combos so shift-ptr logic will work
      if state["GlobalLoadVectorWidthB"] > 1 \
          and state["GlobalLoadVectorWidthB"] != state["VectorWidth"]:
          reject(state, "GlobalLoadVectorWidthB %u must be == VectorWidth %u or == 1" % \
                  (state["GlobalLoadVectorWidthB"], state["VectorWidth"]))

    # these work everywhere, no special restrictions
    state["AssertMinApproxSize"] = 0

    if state["KernelLanguage"] == "Assembly":
      if state["VectorWidth"] > 1:
        # VW>1 kernels require dims>1
        state["AssertMinApproxSize"] = 3
    elif state["VectorWidth"] > 1:
      # VW>1 kernels require dims>1
      state["AssertMinApproxSize"] = 2
    
    # Use SGPR to store an offset from GlobalReadOffsetA+0.
    # (as opposed to using dedicated VGPR for each GRO
    # Requires preciseBounds check since we rely on the buffer bounds check, not
    # individual vector registers doing bounds compares.
    if not bufferLoad and state["FractionalLoad"]:
        reject(state, "Fractional requires BufferLoad")

    if state["_UseSgprForGRO"] == -1:
      # Don't use SGPR if it looks like we might not have enough - better to leave PBC enabled even if we have to use VGPR
      # 40 is based on current SGPR usage, this may need to be tuned in the future:
      numLoadsA = state["NumLoadsCoalescedA"]*state["NumLoadsPerpendicularA"]
      numLoadsB = state["NumLoadsCoalescedB"]*state["NumLoadsPerpendicularB"]
      if numLoadsA + numLoadsB > 35:
        #print "info: Disabling UseSgprForGRO since predicting too many SGPR will be used"
        state["_UseSgprForGRO"] = 0
      else:
        state["_UseSgprForGRO"] = 1


    if packedC0 and not state["GuaranteeNoPartialA"]:
      reject(state, "packedC0 requires GuaranteeNoPartialA")
    if packedC1 and not state["GuaranteeNoPartialB"]:
      reject(state, "packedC1 requires GuaranteeNoPartialB")

    if packedC0 or packedC1:
      state["_UseSgprForGRO"] = 0

      if state["EdgeType"] != "ShiftPtr":
        reject(state, "Packed dims requires EdgeType==ShiftPtr")
      if state["KernelLanguage"] == "Assembly":
        if not bufferLoad:
          reject(state, "Packed dims for Assembly requires BufferLoad")
        if not state["LdcEqualsLdd"]:
          # this would require an extra VGPR for addressing (since shared VGPRS are per-row)
          # and also would require that the dimension extraction and scale code be implemented
          # for LDD as well. see emitExtractAndScalePackedDims
          reject(state, "Packed dims for Assembly requires LdcEqualsLdd==True")

    if packedC0 and state["PackGranularity"]==2:
      if state["KernelLanguage"] == "Source":
        if state["AssertFree0ElementMultiple"]<state["VectorWidth"]:
          reject(state, "packedC0 Source requires AF0EM>=VectorWidth (for loads and stores)")
      else:
        if state["AssertFree0ElementMultiple"]<state["VectorWidth"]\
          or state["AssertFree0ElementMultiple"] == 1:
            if state["VectorStore"] <= 0:
              state["_VectorStore"] = 0
            else:
              reject(state, "packedC0 Assembly requires AF0EM>=VectorWidth or not VectorStore (for stores)")

    # Not currently suppored.  Support would require some changes in the
    # zeroPadRegs management:
    #   - don't allocate VGPRs for multiple perp/pad cases
    #   - guardZeroPad needs to add soffset to scalar calc
    if problemType["ZeroPadA"] or problemType["ZeroPadB"]:
      state["_UseSgprForGRO"] = 0

    # current requirement to avoid buffer loads that span multiple entries
    # if the summation dim participating in the ZeroPad is not fast-moving then
    # likely have more performant options.
    for tc in ('A', 'B'):
      if problemType["ZeroPad%s"%tc] and state["KernelLanguage"] == "Assembly":
        if state["GlobalLoadVectorWidth%s"%tc] != 1:
          reject(state, "asm ZeroPad requires GlobalLoadVectorWidth==1")
        if not bufferLoad:
          reject(state, "asm ZeroPad requires BufferLoad")

    # avoid bug somehow related to GlobalSplitU + Persistent
    # avoid bug related to WGM<0
    # avoid bug somehow related to HPA + Persistent
    if state["PersistentKernel"] and (\
            (state["KernelLanguage"] == "Assembly" and state["GlobalSplitU"] != 1) or \
            (state["KernelLanguage"] == "Assembly" and state["WorkGroupMapping"] < 0) or \
            (state["KernelLanguage"] == "Assembly" and problemType["HighPrecisionAccumulate"]) ):
      state["PersistentKernel"] = 0

    if state["MagicDivAlg"] == 2 and globalParameters["NewClient"] != 2:
      warn("Legacy client does not support MagicDivAlg==2, forcing MagicDivAlg=1")
      state["MagicDivAlg"] = 1

    if state["PackSummationDims"] == 2 and globalParameters["NewClient"] != 2:
      raise RuntimeError ("Legacy client does not support PackSummationDims (ASEM issues), aborting")

    if state["UnrollIncIsDepthU"] and globalParameters["NewClient"] != 2:
      raise RuntimeError ("Legacy client does not support UnrollIncIsDepthU=1 (ASEM issues), aborting")

    problemType["AssignedDerivedParameters"] = True


  ########################################
  # create a dictionary with booleans on whether to include parameter in name
  @staticmethod
  def getMinNaming(objs):
    # early return
    if len(objs) == 0:
      return {}
    # determine keys
    requiredParameters = {}
    if isinstance(objs[0], Solution):
      keys = list(objs[0]._state.keys())
    else:
      keys = list(objs[0].keys())
    # only 1, rather than name being nothing, it'll be everything
    if len(objs) == 1:
      for key in keys:
        if key in list(validParameters.keys()):
          requiredParameters[key] = False
    else:
      for key in keys:
        required = False
        if key in list(validParameters.keys()):
          for i in range(1, len(objs)):
            if objs[0][key] != objs[i][key]:
              required = True
              break
        if required:
          requiredParameters[key] = True
        else:
          requiredParameters[key] = False
    requiredParameters["ProblemType"] = False # always prepended
    requiredParameters["MacroTile0"] = False # always prepended
    requiredParameters["MacroTile1"] = False # always prepended
    requiredParameters["DepthU"] = False # always prepended
    requiredParameters["LdcEqualsLdd"] = False # always prepended
    requiredParameters["MatrixInstruction"] = False # covered by parameters below
    requiredParameters["MatrixInstM"] = False # always prepended
    requiredParameters["MatrixInstN"] = False # always prepended
    requiredParameters["MatrixInstK"] = False # always prepended
    requiredParameters["MatrixInstB"] = False # always prepended
    requiredParameters["Kernel"] = True # distinguish kernels from solutions
                                        # for single-source compilation
    return requiredParameters

  ########################################
  @ staticmethod
  def getNameFull(state):
    requiredParameters = {}
    for key in state:
      if key in list(validParameters.keys()):
        requiredParameters[key] = True
    return Solution.getNameMin(state, requiredParameters)

  ########################################
  # Get Name Min
  @ staticmethod
  def getNameMin(state, requiredParameters):
    name = ""
    first = True
    # put problem first
    if "ProblemType" in state:
      name += str(state["ProblemType"]) + "_"
    if "MacroTile0" in state \
        and "MacroTile1" in state \
        and "DepthU" in state:
      name += "%s%ux%ux%u_" \
          % ( Solution.getParameterNameAbbreviation("MacroTile"), \
          state["MacroTile0"], state["MacroTile1"], state["DepthU"] )
    if "MatrixInstM" in state:
      name += "%s%ux%ux%ux%u_" \
          % ( Solution.getParameterNameAbbreviation("MatrixInstruction"), \
          state["MatrixInstM"], state["MatrixInstN"], state["MatrixInstK"], state["MatrixInstB"] )
    if "LdcEqualsLdd" in state:
      if state["LdcEqualsLdd"]:
        name += "SE_"
      else:
        name += "SN_"
    for key in sorted(state.keys()):
      if key in requiredParameters and key[0] != '_':
        if requiredParameters[key]:
          if not first:
            name += "_"
          else:
            first = False
          name += "%s%s" % ( Solution.getParameterNameAbbreviation(key), \
              Solution.getParameterValueAbbreviation(key, state[key]) )
    return name

  ########################################
  # create a dictionary of lists of parameter values
  @staticmethod
  def getSerialNaming(objs):
    data = {}
    for objIdx in range(0, len(objs)):
      obj = objs[objIdx]
      for paramName in sorted(obj.keys()):
        if paramName in list(validParameters.keys()):
          paramValue = obj[paramName]
          if paramName in data:
            if paramValue not in data[paramName]:
              data[paramName].append(paramValue)
          else:
            data[paramName] = [ paramValue ]
    maxObjs = 1
    for paramName in data:
      if not isinstance(data[paramName][0],dict):
        data[paramName] = sorted(data[paramName])
      maxObjs *= len(data[paramName])
    numDigits = len(str(maxObjs))
    return [ data, numDigits ]

  ########################################
  # Get Name Serial
  @ staticmethod
  def getNameSerial(state, serialNaming):
    data = serialNaming[0]
    numDigits = serialNaming[1]

    serial = 0
    multiplier = 1
    for paramName in sorted(state.keys()):
      if paramName in list(validParameters.keys()):
        paramValue = state[paramName]
        paramData = data[paramName]
        paramNameMultiplier = len(paramData)
        if paramValue in paramData:
          paramValueIdx = paramData.index(paramValue)
        serial += paramValueIdx * multiplier
        multiplier *= paramNameMultiplier
    name = "%s%0*u" % ("S" if isinstance(state, Solution) else "K", \
        numDigits, serial)
    return name


  ########################################
  @ staticmethod
  def getParametersIndented(state, indent):
    s = ""
    s += "%sProblemType: %s\n" % (indent, str(state["ProblemType"]))
    for key in sorted(state):
      s += "%s%s: %s\n" % (indent, str(key), str(state[key]))
    return s

  ########################################
  @ staticmethod
  def getParameterNameAbbreviation( name ):
    return ''.join([c for c in name if not c.islower()])

  ########################################
  @ staticmethod
  def getParameterValueAbbreviation( key, value ):
    if isinstance(value, str):
      return ''.join([c for c in value if c.isupper()])
    elif isinstance(value, bool):
      return "1" if value else "0"
    elif isinstance(value, int):
      if value >= 0:
        return "%u" % value
      else: # -1 -> n1
        return "n%01u" % abs(value)
    elif isinstance(value, ProblemType):
      return str(value)
    elif isinstance(value, tuple) or key == 'ISA':
      abbrev = ""
      for i in range(0, len(value)):
        abbrev += str(value[i])
      return abbrev
    elif isinstance(value, list):
      abbrev = ""
      for i in range(0, len(value)):
        abbrev += Solution.getParameterValueAbbreviation(key, value[i])
        if i < len(value)-1:
          abbrev += "_"
      return abbrev
    elif isinstance(value, dict):
      s =  "_".join(["%d%d"%(pos,k) for pos,k in value.items()])
      return s
    else:
      printExit("Parameter \"%s\" is new object type" % str(value) )
      return str(value)

  # make class look like dict
  def keys(self):
    return list(self._state.keys())
  def __len__(self):
    return len(self._state)
  def __iter__(self):
    return iter(self._state)

  def __getitem__(self, key):
    return self._state[key]
  def __setitem__(self, key, value):
    self._name = None
    self._state[key] = value
  def __str__(self):
    if self._name is None:
      self._name = Solution.getNameFull(self._state)
    return self._name
  def __repr__(self):
    return self.__str__()
  def getAttributes(self):
    return deepcopy(self._state)
  def __hash__(self):
    return hash(str(self))
    #return hash(self.getAttributes())
  def __eq__(self, other):
    #return isinstance(other, Solution) and self.getAttributes() == other.getAttributes()
    return isinstance(other, Solution) and str(self) == str(other)
  def __ne__(self, other):
    result = self.__eq__(other)
    if result is NotImplemented:
      return result
    return not result
<|MERGE_RESOLUTION|>--- conflicted
+++ resolved
@@ -2534,14 +2534,11 @@
     if state["TransposeLDS"] == 1:
       if state["LdsBlockSizePerPad"] == -1:
         state["LdsBlockSizePerPad"] = 256
-<<<<<<< HEAD
-=======
 
     if state["LocalReadVectorWidth"] != -1:
       if not state["TransposeLDS"] == 1:
         reject(state, "LocalReadVectorWidth requires TransposeLDS=1")
 
->>>>>>> 0303573e
     ldsAlign = int(64 / state["ProblemType"]["DataType"].numRegisters())
     if not state["LdsBlockSizePerPad"] == -1:
         #calculate number of boundaries from MT*depthU
