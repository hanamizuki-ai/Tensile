--- conflicted
+++ resolved
@@ -434,13 +434,9 @@
             if(boundsCheck == BoundsCheckMode::GuardPageBack)
                 elementsOffsetToCopy = result.dElements - tensor.totalAllocatedElements();
 
-<<<<<<< HEAD
+            auto copykind = result.gpu ? hipMemcpyDeviceToHost : hipMemcpyHostToHost;
+
             HIP_CHECK_EXC(hipMemcpy(m_cpuResultBuffer.get(),
-=======
-            auto copykind = result.gpu ? hipMemcpyDeviceToHost : hipMemcpyHostToHost;
-
-            HIP_CHECK_EXC(hipMemcpy(m_cpuResultBuffer.data(),
->>>>>>> 52341af6
                                     result.managedD.get() + elementsOffsetToCopy,
                                     bytesToCopy,
                                     copykind));
